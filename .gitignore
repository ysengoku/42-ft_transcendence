# Byte-compiled / optimized / DLL files
__pycache__/
*.py[cod]
*$py.class

# C extensions
*.so

# Distribution / packaging
.Python
build/
develop-eggs/
dist/
downloads/
eggs/
.eggs/
lib/
lib64/
parts/
sdist/
var/
wheels/
share/python-wheels/
*.egg-info/
.installed.cfg
*.egg
MANIFEST

# PyInstaller
#  Usually these files are written by a python script from a template
#  before PyInstaller builds the exe, so as to inject date/other infos into it.
*.manifest
*.spec

# Installer logs
pip-log.txt
pip-delete-this-directory.txt

# Unit test / coverage reports
htmlcov/
.tox/
.nox/
.coverage
.coverage.*
.cache
nosetests.xml
coverage.xml
*.cover
*.py,cover
.hypothesis/
.pytest_cache/
cover/

# Translations
*.mo
*.pot

# Django stuff:
*.log
local_settings.py
db.sqlite3
db.sqlite3-journal

# Flask stuff:
instance/
.webassets-cache

# Scrapy stuff:
.scrapy

# Sphinx documentation
docs/_build/

# PyBuilder
.pybuilder/
target/

# Jupyter Notebook
.ipynb_checkpoints

# IPython
profile_default/
ipython_config.py

# pyenv
#   For a library or package, you might want to ignore these files since the code is
#   intended to run in multiple environments; otherwise, check them in:
# .python-version

# pipenv
#   According to pypa/pipenv#598, it is recommended to include Pipfile.lock in version control.
#   However, in case of collaboration, if having platform-specific dependencies or dependencies
#   having no cross-platform support, pipenv may install dependencies that don't work, or not
#   install all needed dependencies.
#Pipfile.lock

# poetry
#   Similar to Pipfile.lock, it is generally recommended to include poetry.lock in version control.
#   This is especially recommended for binary packages to ensure reproducibility, and is more
#   commonly ignored for libraries.
#   https://python-poetry.org/docs/basic-usage/#commit-your-poetrylock-file-to-version-control
#poetry.lock

# pdm
#   Similar to Pipfile.lock, it is generally recommended to include pdm.lock in version control.
#pdm.lock
#   pdm stores project-wide configurations in .pdm.toml, but it is recommended to not include it
#   in version control.
#   https://pdm.fming.dev/latest/usage/project/#working-with-version-control
.pdm.toml
.pdm-python
.pdm-build/

# PEP 582; used by e.g. github.com/David-OConnor/pyflow and github.com/pdm-project/pdm
__pypackages__/

# Celery stuff
celerybeat-schedule
celerybeat.pid

# SageMath parsed files
*.sage.py

# Environments and secrets
.env
.venv
.myenv
.envrc
.direnv/
env/
venv/
ENV/
env.bak/
venv.bak/
.secrets
secrets.json

# Spyder project settings
.spyderproject
.spyproject

# Rope project settings
.ropeproject

# mkdocs documentation
/site

# mypy
.mypy_cache/
.dmypy.json
dmypy.json

# Pyre type checker
.pyre/

# pytype static type analyzer
.pytype/

# Cython debug symbols
cython_debug/

# ruff cache
.ruff_cache/

# PyCharm
#  JetBrains specific template is maintained in a separate JetBrains.gitignore that can
#  be found at https://github.com/github/gitignore/blob/main/Global/JetBrains.gitignore
#  and can be added to the global gitignore or merged into this file.  For a more nuclear
#  option (not recommended) you can uncomment the following to ignore the entire idea folder.
#.idea/

node_modules/
/front/app/static/
/server/static/
/server/media/

/.vscode/
<<<<<<< HEAD
copy_files.sh
.idea
=======


copy_files.sh 
.idea/
>>>>>>> 72582f07
<|MERGE_RESOLUTION|>--- conflicted
+++ resolved
@@ -175,12 +175,6 @@
 /server/media/
 
 /.vscode/
-<<<<<<< HEAD
 copy_files.sh
 .idea
-=======
-
-
-copy_files.sh 
-.idea/
->>>>>>> 72582f07
+.idea/