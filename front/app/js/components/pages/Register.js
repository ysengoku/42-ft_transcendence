import { router } from '../../main.js';
<<<<<<< HEAD
import { simulateApiLogin } from '../../mock/mockApiLogin.js';
=======
// import '../../api/index.js';
import { apiRequest } from '../../api/apiRequest.js'
import { API_ENDPOINTS } from '../../api/endpoints.js';
>>>>>>> b105353e

export class Register extends HTMLElement {
  constructor() {
    super();
  }

  connectedCallback() {
    this.render();
	this.setupRegisterHandler();
  }

  render() {
    this.innerHTML = `
	<div class="container d-flex flex-column justify-content-center align-items-center">
		<form class="w-100">
  			<div class="mb-3">
    			<label for="inputUsername" class="form-label">Username</label>
   				<input type="username" class="form-control" id="inputUsername">
  			</div>
			<div class="mb-3">
				<label for="inputEmail" class="form-label">Email</label>
    			<input type="email" class="form-control" id="inputEmail">
  			</div>
			<div class="mb-3">
				<label for="inputPassword" class="form-label">Password</label>
    			<input type="password" class="form-control" id="inputPassword">
  			</div>
			<div class="mb-3">
				<label for="inputConfirmPassword" class="form-label">Confirm Password</label>
    			<input type="confirmPassword" class="form-control" id="inputConfirmPassword">
  			</div>
			<div class="mb-3 py-3">
				<button type="submit" id="registerSubmit" class="btn btn-primary btn-lg w-100 pt-50">Register</button>
			</div>
		</form>
	</div>
	`;
  }

setupRegisterHandler() {
	  const form = this.querySelector("form");
  form.addEventListener("submit", (event) => {
	event.preventDefault();
	this.handleRegister();
  });
}

<<<<<<< HEAD
async handleRegister() {
	  const username = this.querySelector("#inputUsername").value;
  const email = this.querySelector("#inputEmail").value;
  const password = this.querySelector("#inputPassword").value;
  const confirmPassword = this.querySelector("#inputConfirmPassword").value;

	window.location.href = "/login";
};
=======
	connectedCallback() {
		this.render();
		this.setupRegisterHandler();

		const inputFields = this.querySelectorAll('input');
		inputFields.forEach(field => {
			field.addEventListener('input', () => {
				field.classList.remove('is-invalid');
				document.querySelector('#username-feedback').textContent = '';
			} )
		})
	}

	render() {
		this.innerHTML = `
    		<div class='container-fluid d-flex flex-column justify-content-center align-items-center'>
      			<form class='w-100'>
        			<div class='mb-3'>
          				<label for='username' class='form-label'>Username</label>
          				<input type='username' class='form-control' id='username' placeholder='username'>
          				<div class='invalid-feedback' id='username-feedback'></div>
        			</div>
        			<div class='mb-3'>
          				<label for='email' class='form-label'>Email</label>
          				<input type='email' class='form-control' id='email' placeholder='email'>
          				<div class='invalid-feedback' id='email-feedback'></div>
        			</div>
        			<div class='mb-3'>
          				<label for='password' class='form-label'>Password</label>
        				<input type='password' class='form-control' id='password' placeholder='password'>
        				<div class='invalid-feedback' id='password-feedback'></div>
        			</div>
        			<div class='mb-3'>
        				<label for='password_repeat' class='form-label'>Confirm Password</label>
        				<input type='password' class='form-control' id='password_repeat' placeholder='password'>
        				<div class='invalid-feedback' id='password_repeat-feedback'></div>
        			</div>
        			<div class='mb-3 py-3'>
        				<button type='submit' id='registerSubmit' class='btn btn-primary btn-lg w-100 pt-50'>Register</button>
        			</div>
      			</form>
    		</div>
  		`;
	}

	setupRegisterHandler() {
		const form = this.querySelector('form');
		form.addEventListener('submit', (event) => {
	  		event.preventDefault();  // Prevent the default behavior of browser (page reload)
	  		this.handleRegister();
		});
	}

	async handleRegister() {
		const usernameField = this.querySelector('#username');
		const emailField = this.querySelector('#email');
		const passwordField = this.querySelector('#password');
		const password_repeatField = this.querySelector('#password_repeat');

		// Input validation at Front-end
		let isFormValid = true;
		isFormValid = this.checkInput(usernameField, '#username-feedback', 'Username is required');
		isFormValid = this.checkInput(emailField, '#email-feedback', 'Email is required') && isFormValid;
		isFormValid = this.checkInput(passwordField, '#password-feedback', 'Password is required') && isFormValid;
		isFormValid = this.checkInput(password_repeatField, '#password_repeat-feedback', 'Please confirm your password') && isFormValid;
		isFormValid = this.checkPasswordDiff(passwordField, password_repeatField) && isFormValid;
		if (!isFormValid) {
			return;
		}

		const userData = {
			username: usernameField.value,
			email: emailField.value,
			password: passwordField.value,
			password_repeat: password_repeatField.value
		};

    	try {
        	const response = await apiRequest('POST', API_ENDPOINTS.REGISTER, userData);
			// const response = await apiRequest('POST', "https://run.mocky.io/v3/5567d4b4-2918-4ebc-9b1a-9fbace08419a", userData);
        	console.log('Registration successful:', response);
			//----- Temporary ------------------------------------------
			localStorage.setItem('isLoggedIn', 'true');
			const { elo, ...filteredResponse } = response;
			localStorage.setItem('user', JSON.stringify(filteredResponse));
			//----------------------------------------------------------
			const navBar = document.getElementById('navbar-container');
			navBar.innerHTML = '<navbar-component></navbar-component>';
			router.navigate(`/home`, response.user);
   		} catch (error) {
        	// Error handling
			console.error('Error registering user:', error);
    	}
	}

	checkInput(field, feedbackSelector, errorMessage) {
		if (!field.value.trim()) {
			field.classList.add('is-invalid');
			document.querySelector(feedbackSelector).textContent = errorMessage;
			return false;
		} else {
			return true;
		}
	}

	checkPasswordDiff(passwordField, password_repeatField) {
		if (passwordField.value != password_repeatField.value) {
			passwordField.classList.add('is-invalid');
			password_repeatField.classList.add('is-invalid');
			document.querySelector('#password-feedback').textContent = 'Passwords do not match';
			document.querySelector('#password_repeat-feedback').textContent = 'Passwords do not match';
			return false;
		} else {
			return true;
		}
	}
>>>>>>> b105353e
}

customElements.define("register-form", Register);<|MERGE_RESOLUTION|>--- conflicted
+++ resolved
@@ -1,68 +1,13 @@
 import { router } from '../../main.js';
-<<<<<<< HEAD
-import { simulateApiLogin } from '../../mock/mockApiLogin.js';
-=======
 // import '../../api/index.js';
 import { apiRequest } from '../../api/apiRequest.js'
 import { API_ENDPOINTS } from '../../api/endpoints.js';
->>>>>>> b105353e
 
 export class Register extends HTMLElement {
   constructor() {
     super();
   }
 
-  connectedCallback() {
-    this.render();
-	this.setupRegisterHandler();
-  }
-
-  render() {
-    this.innerHTML = `
-	<div class="container d-flex flex-column justify-content-center align-items-center">
-		<form class="w-100">
-  			<div class="mb-3">
-    			<label for="inputUsername" class="form-label">Username</label>
-   				<input type="username" class="form-control" id="inputUsername">
-  			</div>
-			<div class="mb-3">
-				<label for="inputEmail" class="form-label">Email</label>
-    			<input type="email" class="form-control" id="inputEmail">
-  			</div>
-			<div class="mb-3">
-				<label for="inputPassword" class="form-label">Password</label>
-    			<input type="password" class="form-control" id="inputPassword">
-  			</div>
-			<div class="mb-3">
-				<label for="inputConfirmPassword" class="form-label">Confirm Password</label>
-    			<input type="confirmPassword" class="form-control" id="inputConfirmPassword">
-  			</div>
-			<div class="mb-3 py-3">
-				<button type="submit" id="registerSubmit" class="btn btn-primary btn-lg w-100 pt-50">Register</button>
-			</div>
-		</form>
-	</div>
-	`;
-  }
-
-setupRegisterHandler() {
-	  const form = this.querySelector("form");
-  form.addEventListener("submit", (event) => {
-	event.preventDefault();
-	this.handleRegister();
-  });
-}
-
-<<<<<<< HEAD
-async handleRegister() {
-	  const username = this.querySelector("#inputUsername").value;
-  const email = this.querySelector("#inputEmail").value;
-  const password = this.querySelector("#inputPassword").value;
-  const confirmPassword = this.querySelector("#inputConfirmPassword").value;
-
-	window.location.href = "/login";
-};
-=======
 	connectedCallback() {
 		this.render();
 		this.setupRegisterHandler();
@@ -179,7 +124,16 @@
 			return true;
 		}
 	}
->>>>>>> b105353e
 }
 
+// async handleRegister() {
+// 	  const username = this.querySelector("#inputUsername").value;
+//   const email = this.querySelector("#inputEmail").value;
+//   const password = this.querySelector("#inputPassword").value;
+//   const confirmPassword = this.querySelector("#inputConfirmPassword").value;
+
+// 	window.location.href = "/login";
+// };
+// }
+
 customElements.define("register-form", Register);