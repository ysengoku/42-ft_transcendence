--- conflicted
+++ resolved
@@ -3,49 +3,6 @@
 import './components/pages/Login.js';
 import './components/navbar/DropdownMenu.js';
 
-<<<<<<< HEAD
-document.addEventListener("DOMContentLoaded", function () {
-	const app = document.getElementById("app");
-
-	// app.innerHTML = renderNavbar();
-	renderLandingPage();
-
-	function renderLandingPage() {
-		app.innerHTML = `
-		<div class="container">
-			<div class="text-center">
-			<img src="assets/img/sample-logo.svg" alt="logo">
-		</div>
-
-		<div class="d-flex flex-column align-items-center">
-			<div class="mb-3">
-				<a class="btn btn-primary" href="#" role="button">login</a>
-			</div>
-			<div class="mb-3">
-				<a class="btn btn-primary" href="#" role="button">Sign up</a>
-			</div>
-		</div>
-		`;
-	}
-
-	function renderMainView() {
-		app.innerHTML = `
-		<div class="container">
-			<div class="text-center">
-			<h1>Welcome to the main view</h1>
-		</div>
-		`;
-	}
-
-	// function rendergame() {
-	// 	app.innerHTML = `
-	// 	<div class="container">
-	// 		<div class="text-center">
-	// 		<h1>Welcome to the main view</h1>
-	// 	</div>
-	// 	`;
-	// }
-=======
 // const router = new Router();
 
 // router.addRoute('/', 'landing-component'); //Uncaught ReferenceError: isDynamic is not defined
@@ -66,7 +23,6 @@
 			renderSignUpForm();
 		}
 	}); 
->>>>>>> 543c86b4
 });
 
 // 	document.addEventListener('click', function (event) {
