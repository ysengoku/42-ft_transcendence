--- conflicted
+++ resolved
@@ -65,24 +65,6 @@
           auth.clearStoredUser();
           return { success: false, status: refreshResponse.status };
       }
-<<<<<<< HEAD
-      // if (refreshResponse.ok) {
-      //   devLog('Refresh successful');
-      //   return { success: true, status: 204 };
-      // }
-      // if (refreshResponse.status === 429) {
-      // TODO
-      // }
-      // if (refreshResponse.status === 500) {
-      //   internalServerErrorAlert();
-      //   devErrorLog('Server error, retrying refresh token request');
-      //   return retryRefreshTokenRequest(request, 3000, 2);
-      // }
-      // devLog('Refresh failed');
-      // auth.clearStoredUser();
-      // return { success: false, status: refreshResponse.status };
-=======
->>>>>>> bb98e5a9
     } catch (error) {
       devErrorLog(error);
       auth.clearStoredUser();
