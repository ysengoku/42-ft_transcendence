--- conflicted
+++ resolved
@@ -1,5 +1,4 @@
 import { showToastNotification } from '@utils';
-
 
 const socketManager = (() => {
   class WebSocketManager {
@@ -24,7 +23,7 @@
         devLog('WebSocket opened:', event);
         this._startActivityMonitoring();
         this._sendInitialStatus();
-      }
+      };
       this.socket.onmessage = (event) => this.handleAction(event);
       this.socket.onerror = (event) => console.error('WebSocket error:', event);
       this.socket.onclose = (event) => {
@@ -34,52 +33,52 @@
       };
     }
     _startActivityMonitoring() {
-    // Surveillance d'activité utilisateur
-    ['mousemove', 'keydown', 'scroll'].forEach(event => {
-      window.addEventListener(event, this._resetInactivityTimer.bind(this), { passive: true });
-    });
-
-    // Heartbeat périodique
-    this.heartbeatInterval = setInterval(() => {
-      this._sendHeartbeat();
-    }, this.HEARTBEAT_INTERVAL);
-
-    // Déconnexion propre
-    window.addEventListener('beforeunload', () => {
-      this._sendOfflineStatus();
-    });
-  }
-
-  _cleanupActivityMonitoring() {
-    clearTimeout(this.activityTimeout);
-    clearInterval(this.heartbeatInterval);
-    ['mousemove', 'keydown', 'scroll'].forEach(event => {
-      window.removeEventListener(event, this._resetInactivityTimer);
-    });
-  }
-
-  _resetInactivityTimer() {
-    clearTimeout(this.activityTimeout);
-    this.activityTimeout = setTimeout(() => {
-      this._sendHeartbeat();
-    }, this.INACTIVITY_TIMEOUT);
-  }
-
-  _sendInitialStatus() {
-    if (this.socket.readyState === WebSocket.OPEN) {
-      this.socket.send(JSON.stringify({ action: 'user_online' }));
-    }
-  }
-
-  _sendHeartbeat() {
-    if (this.socket.readyState === WebSocket.OPEN) {
-      this.socket.send(JSON.stringify({ action: 'heartbeat' }));
-    }
-  }
-
-  _sendOfflineStatus() {
-    navigator.sendBeacon(this.url, JSON.stringify({ action: 'user_offline' }));
-  }
+      // Surveillance d'activité utilisateur
+      ['mousemove', 'keydown', 'scroll'].forEach((event) => {
+        window.addEventListener(event, this._resetInactivityTimer.bind(this), { passive: true });
+      });
+
+      // Heartbeat périodique
+      this.heartbeatInterval = setInterval(() => {
+        this._sendHeartbeat();
+      }, this.HEARTBEAT_INTERVAL);
+
+      // Déconnexion propre
+      window.addEventListener('beforeunload', () => {
+        this._sendOfflineStatus();
+      });
+    }
+
+    _cleanupActivityMonitoring() {
+      clearTimeout(this.activityTimeout);
+      clearInterval(this.heartbeatInterval);
+      ['mousemove', 'keydown', 'scroll'].forEach((event) => {
+        window.removeEventListener(event, this._resetInactivityTimer);
+      });
+    }
+
+    _resetInactivityTimer() {
+      clearTimeout(this.activityTimeout);
+      this.activityTimeout = setTimeout(() => {
+        this._sendHeartbeat();
+      }, this.INACTIVITY_TIMEOUT);
+    }
+
+    _sendInitialStatus() {
+      if (this.socket.readyState === WebSocket.OPEN) {
+        this.socket.send(JSON.stringify({ action: 'user_online' }));
+      }
+    }
+
+    _sendHeartbeat() {
+      if (this.socket.readyState === WebSocket.OPEN) {
+        this.socket.send(JSON.stringify({ action: 'heartbeat' }));
+      }
+    }
+
+    _sendOfflineStatus() {
+      navigator.sendBeacon(this.url, JSON.stringify({ action: 'user_offline' }));
+    }
     reconnect() {
       if (!this.socketOpen) {
         return;
@@ -178,7 +177,12 @@
         showToastNotification(`${data.nickname} just roped you in as a friend.`);
       },
       user_online: (data) => {
-<<<<<<< HEAD
+        if (!data?.username) {
+          console.error('invalid data for user_online :', data);
+          return;
+        }
+        devLog('User online:', data.username);
+        this._updateUserStatus(data.username, true);
         devLog('User online:', data);
         const customEvent = new CustomEvent('onlineStatus', {
           detail: { data, online: true },
@@ -187,36 +191,18 @@
         dispatchEvent(customEvent);
       },
       user_offline: (data) => {
+        if (!data?.username) {
+          console.error('invalid data for user_offline :', data);
+          return;
+        }
+        devLog('User offline:', data.username);
+        this._updateUserStatus(data.username, false);
         devLog('User offline:', data);
         const customEvent = new CustomEvent('onlineStatus', {
           detail: { data, online: false },
           bubbles: true,
         });
         dispatchEvent(customEvent);
-=======
-        if (!data?.username) {
-            console.error('invalid data for user_online :', data);
-            return;
-        }
-        devLog('User online:', data.username);
-        this._updateUserStatus(data.username, true);
-        // TODO
-      },
-      user_offline: (data) => {
-        if (!data?.username) {
-            console.error('invalid data for user_offline :', data);
-            return;
-        }
-        devLog('User offline:', data.username);
-        this._updateUserStatus(data.username, false);
-        // TODO
-      },
-      user_status: (data) => {
-        devLog('User status:', data);
-        const status = data.status;
-        updateUserStatus(data.username, status === 'online');
-        // TODO
->>>>>>> 1083a84a
       },
       noMatchedListener: (action) => {
         devErrorLog('No listeners set for this action:', action);
@@ -224,38 +210,38 @@
       },
       // ICI
       activity_update: (data) => {
-        console.log("Received activity update:", data);
+        console.log('Received activity update:', data);
 
         // Mettre à jour l'état en ligne de l'utilisateur dans l'interface utilisateur
         const userElement = document.querySelector(`[data-username="${data.username}"]`);
         if (userElement) {
-            const statusIndicator = userElement.querySelector(".status-indicator");
-            if (statusIndicator) {
-                statusIndicator.textContent = "En ligne";
-            }
+          const statusIndicator = userElement.querySelector('.status-indicator');
+          if (statusIndicator) {
+            statusIndicator.textContent = 'En ligne';
+          }
         }
       },
       // LA
     };
     _updateUserStatus(username, isOnline) {
-        if (!username) {
-          console.error('Username not defined for the mise à jour du statut');
-          return;
+      if (!username) {
+        console.error('Username not defined for the mise à jour du statut');
+        return;
       }
       const userElements = document.querySelectorAll(`[data-username="${username}"]`);
-      userElements.forEach(element => {
-          const statusIndicator = element.querySelector('.status-indicator');
-          if (!statusIndicator) {
-              console.warn('Element .status-indicator non trouvé pour', username);
-              return;
-          }
-          
-          element.classList.toggle('online', isOnline);
-          statusIndicator.textContent = isOnline ? 'En ligne' : 'Hors ligne';
+      userElements.forEach((element) => {
+        const statusIndicator = element.querySelector('.status-indicator');
+        if (!statusIndicator) {
+          console.warn('Element .status-indicator non trouvé pour', username);
+          return;
+        }
+
+        element.classList.toggle('online', isOnline);
+        statusIndicator.textContent = isOnline ? 'En ligne' : 'Hors ligne';
       });
     }
   }
   return new WebSocketManager();
 })();
 
-export { socketManager };
+export { socketManager };