import { router } from '@router';
import { auth } from '@auth';
import './components/index.js';

export class Login extends HTMLElement {
  constructor() {
    super();
  }

  connectedCallback() {
    const isLoggedIn = auth.fetchAuthStatus().success;
    if (isLoggedIn) {
      router.navigate('/home');
    }
    this.render();
  }

  render() {
    this.innerHTML = `
      <div class="container">
        <div class="row justify-content-center py-4">
          <div class="col-12 col-md-4"> 
            <div id="login-failed-feedback"></div>
<<<<<<< HEAD
			      <login-form></login-form>
			      <div class="container d-flex flex-column justify-content-center align-items-center">Pend
				      <div class="mb-2">
					      <a href="/register" style="text-decoration: none;">Forgot password?</a>
				      </div>
				      <div class="mb-2 w-100 text-center py-3">
      				  <div class="d-flex align-items-center">
        				  <hr class="flex-grow-1">
        				  <span class="mx-2">OR</span>
        				  <hr class="flex-grow-1">
      				  </div>
				      </div>
				      <div class="mb-3">
  					    <a class="btn btn-link w-100 py-2" style="text-decoration: none;" href="/register" role="button">Not registered yet? <strong>Sign up now</strong></a>
				      </div>
			      </div>
			      <oauth-component></oauth-component>
		      </div>
=======
                  <login-form></login-form>
                  <div class="container d-flex flex-column justify-content-center align-items-center">
                      <div class="mb-2">
                          <a href="/register" style="text-decoration: none;">Forgot password?</a>
                      </div>
                      <div class="mb-2 w-100 text-center py-3">
                        <div class="d-flex align-items-center">
                          <hr class="flex-grow-1">
                          <span class="mx-2">OR</span>
                          <hr class="flex-grow-1">
                        </div>
                      </div>
                      <div class="mb-3">
                          <a class="btn btn-link w-100 py-2" style="text-decoration: none;" href="/register" role="button">Not registered yet? <strong>Sign up now</strong></a>
                      </div>
                  </div>
                  <oauth-component></oauth-component>
              </div>
>>>>>>> 30d6d946
        </div>
      </div>
        `;
  }
}

customElements.define('login-page', Login);<|MERGE_RESOLUTION|>--- conflicted
+++ resolved
@@ -21,26 +21,6 @@
         <div class="row justify-content-center py-4">
           <div class="col-12 col-md-4"> 
             <div id="login-failed-feedback"></div>
-<<<<<<< HEAD
-			      <login-form></login-form>
-			      <div class="container d-flex flex-column justify-content-center align-items-center">Pend
-				      <div class="mb-2">
-					      <a href="/register" style="text-decoration: none;">Forgot password?</a>
-				      </div>
-				      <div class="mb-2 w-100 text-center py-3">
-      				  <div class="d-flex align-items-center">
-        				  <hr class="flex-grow-1">
-        				  <span class="mx-2">OR</span>
-        				  <hr class="flex-grow-1">
-      				  </div>
-				      </div>
-				      <div class="mb-3">
-  					    <a class="btn btn-link w-100 py-2" style="text-decoration: none;" href="/register" role="button">Not registered yet? <strong>Sign up now</strong></a>
-				      </div>
-			      </div>
-			      <oauth-component></oauth-component>
-		      </div>
-=======
                   <login-form></login-form>
                   <div class="container d-flex flex-column justify-content-center align-items-center">
                       <div class="mb-2">
@@ -59,7 +39,6 @@
                   </div>
                   <oauth-component></oauth-component>
               </div>
->>>>>>> 30d6d946
         </div>
       </div>
         `;
