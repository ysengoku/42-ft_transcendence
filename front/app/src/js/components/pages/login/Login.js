--- conflicted
+++ resolved
@@ -7,7 +7,6 @@
 export class Login extends HTMLElement {
   constructor() {
     super();
-<<<<<<< HEAD
     this.state = {
       error: ''
     };
@@ -19,18 +18,6 @@
   }
 
   connectedCallback() {
-=======
-    this.isLoggedin = false;
-  }
-
-  async connectedCallback() {
-    const authStatus = await auth.fetchAuthStatus();
-    console.log('authStatus:', authStatus);
-    this.isLoggedin = authStatus.success;
-    if (this.isLoggedin) {
-      router.navigate('/home');
-    }
->>>>>>> 695f4d33
     this.render();
     this.setupLoginHandler();
   }
@@ -105,7 +92,6 @@
     //   router.navigate('/home');
     // }
     this.innerHTML = `
-<<<<<<< HEAD
       <div class="container">
         <div class="row justify-content-center">
           <div class="col-12 col-md-4">
@@ -143,29 +129,6 @@
                 <a class="btn btn-link w-100 py-2" style="text-decoration: none;" href="/register" role="button">
                   Not registered yet? <strong>Sign up now</strong>
                 </a>
-=======
-      <div class="container my-3">
-        <div class="row justify-content-center py-4">
-          <div class="col-12 col-md-4"> 
-            <div id="login-failed-feedback"></div>
-                  <login-form></login-form>
-                  <div class="container d-flex flex-column justify-content-center align-items-center">
-                      <div class="mb-2">
-                          <a href="/register" style="text-decoration: none;">Forgot password?</a>
-                      </div>
-                      <div class="mb-2 w-100 text-center py-3">
-                        <div class="d-flex align-items-center">
-                          <hr class="flex-grow-1">
-                          <span class="mx-2">OR</span>
-                          <hr class="flex-grow-1">
-                        </div>
-                      </div>
-                      <div class="mb-3">
-                          <a class="btn btn-link w-100 py-2" style="text-decoration: none;" href="/register" role="button">Not registered yet? <strong>Sign up now</strong></a>
-                      </div>
-                  </div>
-                  <oauth-component></oauth-component>
->>>>>>> 695f4d33
               </div>
             </div>
             <oauth-component></oauth-component>
