--- conflicted
+++ resolved
@@ -38,23 +38,6 @@
 
   getTournamentById(id) {
     return this.#state.tournaments.find((item) => item.id === id);
-<<<<<<< HEAD
-  }
-
-  setNewTournament(tournament) {
-    this.#state.tournaments.unshift(tournament);
-    console.log('New tournament added:', tournament);
-    this.#state.totalTournaments++;
-    const item = this.renderRow(tournament);
-    this.list.insertBefore(item, this.list.firstChild);
-    this.#state.currentLastItemIndex++;
-    this.filterButton.classList.remove('d-none');
-    const noItem = this.list.querySelector('#no-open-tournaments');
-    if (noItem) {
-      this.list.removeChild(noItem);
-    }
-=======
->>>>>>> 4010a97a
   }
 
   /* ------------------------------------------------------------------------ */
