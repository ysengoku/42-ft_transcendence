--- conflicted
+++ resolved
@@ -11,11 +11,7 @@
 export {
   TournamentList,
   TournamentCreation,
-<<<<<<< HEAD
-  TournamentWaiting,
-=======
   TournamentPending,
->>>>>>> a04e1e95
   TournamentRoundStart,
   TournamentRoundWaiting,
   TournamentRoundFinished,
