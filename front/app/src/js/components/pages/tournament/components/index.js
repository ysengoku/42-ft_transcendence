import { TournamentList } from './TournamentList';
import { TournamentCreation } from './TournamentCreation';
import { TournamentPending } from './TournamentPending';
import { TournamentRoundStart } from './TournamentRoundStart';
import { TournamentRoundWaiting } from './TournamentRoundWaiting';
import { TournamentRoundFinished } from './TournamentRoundFinished';
import { TournamentCanceled } from './TournamentCanceled';
import { TournamentOverviewTree } from './OverviewRoundsTree';
import { TournamentOverviewTable } from './OverviewRoundsTable';

export {
  TournamentList,
  TournamentCreation,
<<<<<<< HEAD
  TournamentWaiting,
=======
  TournamentPending,
>>>>>>> 4010a97a
  TournamentRoundStart,
  TournamentRoundWaiting,
  TournamentRoundFinished,
  TournamentCanceled,
  TournamentOverviewTree,
  TournamentOverviewTable,
};<|MERGE_RESOLUTION|>--- conflicted
+++ resolved
@@ -11,11 +11,7 @@
 export {
   TournamentList,
   TournamentCreation,
-<<<<<<< HEAD
-  TournamentWaiting,
-=======
   TournamentPending,
->>>>>>> 4010a97a
   TournamentRoundStart,
   TournamentRoundWaiting,
   TournamentRoundFinished,
