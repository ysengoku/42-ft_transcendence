--- conflicted
+++ resolved
@@ -11,11 +11,7 @@
 export {
   TournamentList,
   TournamentCreation,
-<<<<<<< HEAD
-  TournamentWaiting,
-=======
   TournamentPending,
->>>>>>> 88a66a4a
   TournamentRoundStart,
   TournamentRoundWaiting,
   TournamentRoundFinished,
