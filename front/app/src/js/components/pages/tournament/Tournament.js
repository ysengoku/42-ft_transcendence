import { router } from '@router';
import { apiRequest, API_ENDPOINTS } from '@api';
import { auth } from '@auth';
<<<<<<< HEAD
import { mockTournamentDetail } from '@mock/functions/mockTournamentDetail';
// import { mockRoundStartData } from '@mock/functions/mockTournamentWs';
=======
import { showAlertMessageForDuration, ALERT_TYPE, ERROR_MESSAGES } from '@utils';
>>>>>>> a04e1e95

export class Tournament extends HTMLElement {
  #state = {
    user: null,
    status: '', // Status for UI: pending, roundStart, waitingNextRound, roundFinished, finished
    tournamentId: '',
    tournament: null,
    currentRoundNumber: 1,
    currentRound: null,
  };

  // Convert the status fetched from the server to the status used in the component
  status = {
<<<<<<< HEAD
    pending: 'waiting',
=======
    pending: 'pending',
>>>>>>> a04e1e95
    ongoing: 'waitingNextRound',
    finished: 'finished',
  };

  constructor() {
    super();

    this.tournamentName = null;
    this.tournamentContentWrapper = null;
  }

  async setParam(param) {
    if (!param.id) {
      const notFound = document.createElement('page-not-found');
      this.innerHTML = notFound.outerHTML;
      return;
    }
    this.#state.tournamentId = param.id;
    // TODO: open ws for this tournament
    const user = await auth.fetchAuthStatus();
    if (!user) {
      showAlertMessageForDuration(ALERT_TYPE.LIGHT, ERROR_MESSAGES.SESSION_EXPIRED);
      router.navigate('/login');
      return;
    }
    if (user.response.tournament_id !== this.#state.tournamentId) {
      devLog('User is not in this tournament');
      // Redirect to tournament menu
      router.navigate('/tournament-menu');
      return;
    }
    await this.fetchTournamentData();
  }

  async fetchTournamentData() {
<<<<<<< HEAD
    // For test
    this.#state.tournament = await mockTournamentDetail('mockidlobby');

    const response = await auth.apiRequest('GET', `/tournament/${this.#state.tournamentId}`, null, false, true);
    console.log('Tournament data:', response);
=======
    const response = await apiRequest(
        'GET',
        /* eslint-disable-next-line new-cap */
        API_ENDPOINTS.TOURNAMENT(this.#state.tournamentId),
        null, false, true);
>>>>>>> a04e1e95
    if (!response.success) {
      // TODO: handle error
      return;
    }
    this.#state.tournament = response.data;

    this.#state.status = this.status[this.#state.tournament.status];
    this.render();
  }

  /* ------------------------------------------------------------------------ */
  /*      Render                                                              */
  /* ------------------------------------------------------------------------ */
  render() {
    this.innerHTML = this.template() + this.style();

    this.tournamentName = this.querySelector('#tournament-name');
    this.tournamentContentWrapper = this.querySelector('#tournament-content');

    this.tournamentName.textContent = this.#state.tournament.name;
    this.#state.status = this.status[this.#state.tournament.status];
    const content = this.tournamentContent[this.#state.status]();
    if (content) {
      this.tournamentContentWrapper.appendChild(content);
    } else {
      devErrorLog(`Tournament status not found: ${this.#state.status}`);
    }

    // ----- Test for round_start -----
    // const dataMock = mockRoundStartData();
    // this.handleRoundStart(dataMock);
  }

  tournamentContent = {
<<<<<<< HEAD
    waiting: () => {
      const tournamentWaiting = document.createElement('tournament-waiting');
=======
    pending: () => {
      const tournamentWaiting = document.createElement('tournament-pending');
>>>>>>> a04e1e95
      tournamentWaiting.data = {
        id: this.#state.tournamentId,
        required_participants: this.#state.tournament.required_participants,
        participants: this.#state.tournament.participants,
      };
      return tournamentWaiting;
    },
    roundStart: () => {
      const tournamentRoundStart = document.createElement('tournament-round-start');
      tournamentRoundStart.data = {
        round_number: this.#state.currentRoundNumber,
        round: this.#state.currentRound,
      };
      return tournamentRoundStart;
    },
    waitingNextRound: () => {
      // Show status/result of all matches of the current round
    },
    roundFinished: () => {
      // Show result of all matches of the current round
    },
    finished: () => {
      // Show the final result of the tournament with tree
    },
  };

  updateTournamentStatus() {
    if (this.tournamentContentWrapper.firstChild) {
      this.tournamentContentWrapper.removeChild(this.tournamentContentWrapper.firstChild);
    }
    const content = this.tournamentContent[this.#state.status]();
    if (content) {
      this.tournamentContentWrapper.appendChild(content);
    } else {
      devErrorLog(`Tournament status not found: ${this.#state.status}`);
    }
  }

  /* ------------------------------------------------------------------------ */
  /*      Event handling                                                      */
  /* ------------------------------------------------------------------------ */
  handleRoundStart(data) {
    // Handle round_start message with [ROUND] data via ws

    // In scoketManager
    // If the user is not in the tournament, automatically navigate to the tournament page

    this.#state.currentRoundNumber = data.round.number;
    this.#state.currentRound = data.round;

    if (this.#state.currentRoundNumber === 1) {
      this.#state.tournament.status = 'ongoing';
    }
    this.#state.status = 'roundStart';
    this.updateTournamentStatus();
  }

  handleMatchFinished() {
    // User comes back from the match
    // Receive match_finished message via ws with ROUND and user's own result

    // ??? If we change the URL tournament - match
    // In socketManager
    // Navigate to this page (tournament/id)

    // In this page
    // fetch tournament to get the tournament data
  }

  updateMatchResult(data) {
    // Handle match_result message with ROUND via ws
  }

  handleRoundEnd(data) {
    // Handle round_start message with [ROUND] data
  }

  handleTournamentFinished() {
    // Handle tournament_finished message via ws
    // fetch tournament to get the tournament data
  }

  /* ------------------------------------------------------------------------ */
  /*      Template & style                                                    */
  /* ------------------------------------------------------------------------ */
  template() {
    return `
    <div class="container">
      <div class="row justify-content-center py-4">
        <div class="form-container col-12 col-xl-8 p-3">
          <div class="d-flex flex-column justify-content-center align-items-center w-100 px-4">
            <h2 class="text-center mt-1 mb-0 py-2 w-100" id="tournament-name"></h2>
            <div id="tournament-content"></div>
          </div>
        </div>
      </div>  
    </div>
    `;
  }

  style() {
    return `
    <style>
    .tournament-status {
      color: var(--pm-text-green);
    }
    </style>
    `;
  }
}

customElements.define('tournament-room', Tournament);

// Status: pending
// - redirected from tournament menu --> [TournamentWaiting view]
// - new_registration message via WebSocket

// - tournament_canceled message via WebSocket

// Status: ongoing (except during the match)
// - round_start message via WebSocket --> [RoundStart view]
// countdown, then redirected to the match page

// - match_finished message via WebSocket
// (receive on Game page when the user's own match is finished) --> [RoundWaiting view]
// - match_result message via WebSocket --> Update [RoundWaiting view] adding new result
// - round_end message via WebSocket --> Update [RoundWaiting view] with the result of the round

// Repeat the process for the next round (round_start, match_finished, match_result, round_end)

// Status: finished
// - tournament_finished message via WebSocket --> [OverviewFinished view]?

// Integrate Game component in this page
// const game = document.createElement('multiplayer-game');
// this.appendChild(game);
// this.innerHTML = '';
// game.setParam({ id: this.#state.tournamentId });<|MERGE_RESOLUTION|>--- conflicted
+++ resolved
@@ -1,12 +1,7 @@
 import { router } from '@router';
 import { apiRequest, API_ENDPOINTS } from '@api';
 import { auth } from '@auth';
-<<<<<<< HEAD
-import { mockTournamentDetail } from '@mock/functions/mockTournamentDetail';
-// import { mockRoundStartData } from '@mock/functions/mockTournamentWs';
-=======
 import { showAlertMessageForDuration, ALERT_TYPE, ERROR_MESSAGES } from '@utils';
->>>>>>> a04e1e95
 
 export class Tournament extends HTMLElement {
   #state = {
@@ -20,11 +15,7 @@
 
   // Convert the status fetched from the server to the status used in the component
   status = {
-<<<<<<< HEAD
-    pending: 'waiting',
-=======
     pending: 'pending',
->>>>>>> a04e1e95
     ongoing: 'waitingNextRound',
     finished: 'finished',
   };
@@ -60,19 +51,11 @@
   }
 
   async fetchTournamentData() {
-<<<<<<< HEAD
-    // For test
-    this.#state.tournament = await mockTournamentDetail('mockidlobby');
-
-    const response = await auth.apiRequest('GET', `/tournament/${this.#state.tournamentId}`, null, false, true);
-    console.log('Tournament data:', response);
-=======
     const response = await apiRequest(
         'GET',
         /* eslint-disable-next-line new-cap */
         API_ENDPOINTS.TOURNAMENT(this.#state.tournamentId),
         null, false, true);
->>>>>>> a04e1e95
     if (!response.success) {
       // TODO: handle error
       return;
@@ -107,13 +90,8 @@
   }
 
   tournamentContent = {
-<<<<<<< HEAD
-    waiting: () => {
-      const tournamentWaiting = document.createElement('tournament-waiting');
-=======
     pending: () => {
       const tournamentWaiting = document.createElement('tournament-pending');
->>>>>>> a04e1e95
       tournamentWaiting.data = {
         id: this.#state.tournamentId,
         required_participants: this.#state.tournament.required_participants,
