import { Modal } from 'bootstrap';
import { router } from '@router';
import { apiRequest, API_ENDPOINTS } from '@api';
import { auth } from '@auth';
import { showAlertMessageForDuration, ALERT_TYPE } from '@utils';
import { formatDateMDY } from '@utils';
import './components/index.js';

export class TournamentMenu extends HTMLElement {
  #maxAliasLength = Number(import.meta.env.VITE_MAX_ALIAS_LENGTH) || 12;

  #state = {
    nickname: '',
  };

  constructor() {
    super();

    this.createTournamentButton = null;
    this.list = null;
    this.selectedTournament = null;
    this.noOpenTournaments = null;

    this.modalComponent = null;
    this.modal = null;
    this.modalBody = null;
    this.modalFooter = null;
    this.calcelButton = null;
    this.confirmButton = null;
    this.aliasInput = null;
    this.aliasInputFeedback = null;
    this.registrationFailFeedback = null;

    this.showNewTournamentForm = this.showNewTournamentForm.bind(this);
    this.showTournamentDetail = this.showTournamentDetail.bind(this);
    this.hideModal = this.hideModal.bind(this);
    this.handleCloseModal = this.handleCloseModal.bind(this);
    this.handleAliasInput = this.handleAliasInput.bind(this);
    this.confirmRegister = this.confirmRegister.bind(this);
    this.navigateToOverview = this.navigateToOverview.bind(this);
  }

  async connectedCallback() {
    const authStatus = await auth.fetchAuthStatus();
    if (!authStatus.success) {
      if (authStatus.status === 401) {
        router.navigate('/login');
      }
      return;
    }
    if (authStatus.response.tournament_id) {
      this.redirectToActiveTournament(authStatus.response.tournament_id);
      return;
    }
    this.#state.nickname = authStatus.response.nickname;
    this.render();
  }

  disconnectedCallback() {
    this.createTournamentButton?.removeEventListener('click', this.showNewTournamentForm);
    this.list?.removeEventListener('register-tournament', this.showTournamentDetail);
    this.noOpenTournaments?.removeEventListener('click', this.showNewTournamentForm);
    document.removeEventListener('hide-modal', this.hideModal);
    this.modalComponent.removeEventListener('hide.bs.modal', this.handleCloseModal);
<<<<<<< HEAD
=======
    this.modalComponent.removeEventListener('hidden.bs.modal', this.handleCloseModal);
>>>>>>> 018ec57d
    if (this.selectedTournament && this.selectedTournament.staus !== 'pending') {
      this.confirmButton?.removeEventListener('click', this.navigateToOverview);
    }
  }

  redirectToActiveTournament(id) {
    devLog('Active tournament session found. Redirect to the tournament', id);
    const modalTemplate = document.createElement('template');
    modalTemplate.innerHTML = this.modalTemplate();
    const modalHeader = modalTemplate.content.querySelector('.modal-header');
    const modalBody = modalTemplate.content.querySelector('.modal-body');
    modalBody.innerHTML = this.redirectToOngoingTournamentTemplate();
    const modalFooter = modalTemplate.content.querySelector('.modal-footer');
    modalHeader.classList.add('d-none');
    modalFooter.classList.add('d-none');
    this.modalComponent = modalTemplate.content.querySelector('.modal');
    document.body.appendChild(this.modalComponent);
    this.modal = new Modal(this.modalComponent);

    this.modal.show();
    setTimeout(() => {
      this.modal.hide();
      router.navigate(`/tournament/${id}`);
    }, 3000);
  }

  /* ------------------------------------------------------------------------ */
  /*      Render                                                              */
  /* ------------------------------------------------------------------------ */
  render() {
    this.innerHTML = this.template() + this.style();

    this.createTournamentButton = this.querySelector('#create-tournament-button');
    this.list = this.querySelector('tournament-list');

    this.createTournamentButton.addEventListener('click', this.showNewTournamentForm);
    this.list.addEventListener('click', this.showTournamentDetail);

    const modalTemplate = document.createElement('template');
    modalTemplate.innerHTML = this.modalTemplate();
    this.modalComponent = modalTemplate.content.querySelector('.modal');
    document.body.appendChild(this.modalComponent);
    this.modal = new Modal(this.modalComponent);
    this.modalBody = this.modalComponent.querySelector('.modal-body');
    this.modalFooter = this.modalComponent.querySelector('.modal-footer');
    this.calcelButton = this.modalFooter.querySelector('.cancel-button');
    this.confirmButton = this.modalFooter.querySelector('.confirm-button');

    document.addEventListener('hide-modal', this.hideModal);
    this.modalComponent.addEventListener('hide.bs.modal', this.handleCloseModal);
    this.modalComponent.addEventListener('hidden.bs.modal', this.handleCloseModal);
    window.requestAnimationFrame(() => {
      this.noOpenTournaments = document.getElementById('no-open-tournaments');
      this.noOpenTournaments?.addEventListener('click', this.showNewTournamentForm);
    });
  }

  /* ------------------------------------------------------------------------ */
  /*      Event handling                                                      */
  /* ------------------------------------------------------------------------ */
  hideModal() {
    this.modal.hide();
  }

  handleCloseModal() {
    if (this.modalComponent.contains(document.activeElement)) {
      document.activeElement.blur();
    }
    this.modalBody.innerHTML = '';
    this.confirmButton.classList.remove('d-none');
    this.confirmButton.disabled = true;
    this.calcelButton.textContent = 'Cancel';

    this.aliasInput?.removeEventListener('input', this.handleAliasInput);
    this.confirmButton.removeEventListener('click', this.confirmRegister);
    this.confirmButton.removeEventListener('click', this.navigateToOverview);

    this.aliasInput = null;
    this.aliasInputFeedback = null;
  }

  showNewTournamentForm() {
    this.modalBody.innerHTML = '';
    const modalBodyContent = document.createElement('tournament-creation');
    this.modalBody.appendChild(modalBodyContent);
    this.confirmButton.textContent = 'Create';

    this.modal.show();
  }

  showTournamentDetail(event) {
    const listItem = event.target.closest('li[tournament-id]');
    if (!listItem || !listItem.hasAttribute('tournament-id')) {
      return;
    }
    const tournamentId = listItem.getAttribute('tournament-id');
    this.selectedTournament = this.list.getTournamentById(tournamentId);
    const tournamentStatus = this.selectedTournament.status;
    if (!tournamentId || !tournamentStatus) {
      return;
    }
    this.modalBody.innerHTML = '';
    console.log('Selected tournament:', this.selectedTournament);
    this.tournamentDetail[tournamentStatus]();
    this.modal.show();
  }

  tournamentDetail = {
    pending: () => {
      this.modalBody.innerHTML = this.registerTournamentTemplate();
      const modalTitle = this.modalBody.querySelector('.modal-title');
      const modatRequiredParticipants = this.modalBody.querySelector('#modal-required-participants');
      modalTitle.textContent = this.selectedTournament.name;
      modatRequiredParticipants.textContent = `${this.selectedTournament.participants_count} / ${this.selectedTournament.required_participants}`;

      this.aliasInput = this.modalBody.querySelector('#tournament-alias');
      this.aliasInputFeedback = this.modalBody.querySelector('#tournament-alias-feedback');
      this.registrationFailFeedback = this.modalBody.querySelector('#registration-fail-feedback');
      this.registrationFailFeedbackMessage = this.modalBody.querySelector('#registration-fail-feedback-message');
      this.aliasInput.addEventListener('input', this.handleAliasInput);

      this.aliasInput.value = this.#state.nickname;
      this.confirmButton.disabled = false;
      this.confirmButton.textContent = 'Register';
      this.confirmButton.addEventListener('click', this.confirmRegister);
    },
    ongoing: () => {
      this.modalBody.innerHTML = this.ongoingTournamentTemplate();
      const modalTitle = this.modalBody.querySelector('.modal-title');
      modalTitle.textContent = this.selectedTournament.name;

      this.confirmButton.textContent = 'Check progress';
      this.confirmButton.disabled = false;
      this.confirmButton.addEventListener('click', this.navigateToOverview);
      this.calcelButton.textContent = 'Close';
    },
    finished: () => {
      this.modalBody.innerHTML = this.finishedTournamentTemplate();
      const modalTitle = this.modalBody.querySelector('.modal-title');
      const modalTournamentStatus = this.modalBody.querySelector('#modal-tournament-status');
      const tournamentWinnerAvatar = this.modalBody.querySelector('#tournament-winner-avatar');
      const tournamentWinnerAlias = this.modalBody.querySelector('#tournament-winner-alias');
      modalTitle.textContent = this.selectedTournament.name;
      modalTournamentStatus.textContent = `Finished on ${formatDateMDY(this.selectedTournament.date)}`;
      if (this.selectedTournament.winner && this.selectedTournament.winner.user &&
        this.selectedTournament.winner.user.avatar) {
        tournamentWinnerAvatar.src = this.selectedTournament.winner.user.avatar;
      } else {
        tournamentWinnerAvatar.classList.add('d-none');
      }
      tournamentWinnerAlias.textContent = this.selectedTournament.winner ?
        this.selectedTournament.winner.alias :
        'Data not available';

      this.confirmButton.textContent = 'View Results';
      this.confirmButton.disabled = false;
      this.confirmButton.addEventListener('click', this.navigateToOverview);
      this.calcelButton.textContent = 'Close';
    },
  };

  handleAliasInput(event) {
    if (event.target.value.length < 1) {
      this.aliasInput.classList.add('is-invalid');
      this.aliasInputFeedback.textContent = `Alias cannot be empty`;
      this.confirmButton.disabled = true;
    } else if (event.target.value.length > this.#maxAliasLength) {
      this.aliasInput.classList.add('is-invalid');
      this.aliasInputFeedback.textContent = `Alias must be less than ${this.#maxAliasLength} characters.`;
      this.confirmButton.disabled = true;
    } else {
      this.aliasInput.classList.remove('is-invalid');
      this.aliasInputFeedback.textContent = '';
      this.confirmButton.disabled = false;
    }
  }

  async confirmRegister(event) {
    event.stopPropagation();
<<<<<<< HEAD

    // Send API request to register for the tournament
    devLog('Registering for tournament:', this.selectedTournament.id, this.aliasInput.value);

    // For tetst
    // const response = {
    //   success: true,
    //   data: {
    //     id: this.selectedTournament.id,
    //   },
    // }
    const response = {
      success: false,
      data: {
        reason: 'The alias is already taken.',
      },
    };
=======
    devLog('Registering for tournament:', this.selectedTournament.id, this.aliasInput.value);
    const response = await apiRequest(
        'POST',
        /* eslint-disable-next-line new-cap */
        API_ENDPOINTS.TOURNAMENT_REGISTER(this.selectedTournament.id, this.aliasInput.value),
        null, false, true);
>>>>>>> 018ec57d

    if (response.success) {
      this.connectToTournamentRoom();
    } else {
      if (response.msg === 'Tournament is full.') {
        this.modal.hide();
        showAlertMessageForDuration(ALERT_TYPE.ERROR, response.msg, 3000);
        this.render();
        return;
      }
      const alertWrapper = this.modalBody.querySelector('#registration-fail-alert-wrapper');
      alertWrapper.innerHTML = '';
      const alert = document.createElement('div');
      alert.className = 'alert alert-danger alert-dismissible show';

      const alertMessage = document.createElement('p');
      alertMessage.className = 'm-0';
      alertMessage.textContent = response.msg;

      const dismissButton = document.createElement('button');
      dismissButton.type = 'button';
      dismissButton.className = 'btn-close';
      dismissButton.setAttribute('data-bs-dismiss', 'alert');
      dismissButton.setAttribute('aria-label', 'Close');

      alert.appendChild(alertMessage);
      alert.appendChild(dismissButton);
      alertWrapper.appendChild(alert);
    }
  }

  connectToTournamentRoom() {
    this.modalComponent.addEventListener('hidden.bs.modal', () => {
      router.navigate(`/tournament/${this.selectedTournament.id}`);
    }, { once: true });
    this.modal.hide();
<<<<<<< HEAD
    router.navigate(`/tournament/${this.selectedTournament.id}`);
=======
>>>>>>> 018ec57d
  }

  navigateToOverview() {
    this.modalComponent.addEventListener('hidden.bs.modal', () => {
      router.navigate(`/tournament-overview/${this.selectedTournament.id}`);
    }, { once: true });
    this.modal.hide();
  }

  /* ------------------------------------------------------------------------ */
  /*      Template & style                                                    */
  /* ------------------------------------------------------------------------ */
  template() {
    return `
    <div class="container">
      <div class="row justify-content-center py-4">
        <div class="form-container col-12 col-sm-12 col-lg-10 col-xl-6 p-4">
          <div class="d-flex flex-column justify-content-center align-items-center w-100 px-4">
            <h2 class="text-start m-0 py-2 w-100">Tournament</h2>
            <button class="btn d-flex flex-row justify-content-start align-items-center fw-bold w-100 m-0 p-0 mb-3" id="create-tournament-button">
              <i class="bi bi-plus fs-3 pt-1"></i>
              <p class="fs-5 m-0">New Tournament</p>
            </button>

            <div class="pb-4 w-100">
              <tournament-list></tournament-list>
            </div>

            <a href="/home" class="btn">
              <i class="bi bi-arrow-left"></i>
              Back to Saloon
            </a>
          </div>
        </div>
      </div>
    </div>
		`;
  }

  style() {
    return `
    <style>
    .modal-content {
      color: var(--pm-primary-100);
      button {
        color: var(--pm-primary-100);
      }
      button:disabled {
        color: rgba(var(--pm-primary-100-rgb), 0.5);
        border: none;
      }
    }
    .modal-title {
      overflow-wrap: anywhere;
      hyphens: auto;
    }
    #modal-tournament-status {
      color: var(--pm-green-200);
    }
    .invalid-feedback {
      color: var(--pm-red-300) !important;
    }
    </style>
    `;
  }

  modalTemplate() {
    return `
    <div class="modal fade mt-5" tabindex="-1" aria-hidden="true">
      <div class="modal-dialog pt-4">
        <div class="modal-content wood-board">
          <div class="modal-header border-0">
            <button type="button" class="btn-close btn-close-white" data-bs-dismiss="modal" aria-label="Close"></button>
          </div>
          <div class="modal-body"></div>
          <div class="modal-footer border-0 my-2 px-3">
            <button type="button" class="cancel-button btn me-3" data-bs-dismiss="modal">Cancel</button>
            <button type="button" class="confirm-button btn fw-bolder ms-2" disabled></button>
          </div>
        </div>
      </div>
    </div>
    `;
  }

  registerTournamentTemplate() {
    return `
    <div class="d-flex flex-column align-items-center px-4 w-100">
      <h2 class="modal-title text-center"></h2>
      <p class="text-center fs-6 m-0" id="modal-tournament-status">Open for entries</p>
      <div class="d-flex flex-row justify-content-center align-items-center mb-5 pb-2 gap-2">
        <p class="text-center fs-4 m-0" id="modal-required-participants"></p>
        <p class="text-center fs-6 m-0 pe-1">players</p>
      </div>
      <div id="registration-fail-alert-wrapper"></div>
      <div id="tournament-register-form" class="d-flex flex-column w-100 mb-3">
        <label for="tournament-alias" class="form-label">Set your tournament alias</label>
        <input type="text" class="form-control" id="tournament-alias" placeholder="Your alias for the tournament" autocomplete="off" required>
        <div class="invalid-feedback" id="tournament-alias-feedback"></div>
      </div>
    </div>
    `;
  }

  ongoingTournamentTemplate() {
    return `
    <div class="d-flex flex-column align-items-center px-4">
      <h2 class="modal-title text-center"></h2>
      <p class="text-center" id="modal-tournament-status">Ongoing</p>
      <p class="text-center mt-3">This tournament is ongoing. You can not register.</p>
    </div>
    `;
  }

  finishedTournamentTemplate() {
    return `
    <div class="d-flex flex-column align-items-center px-4">
      <h2 class="modal-title text-center"></h2>
      <p class="text-center" id="modal-tournament-status"></p>
      <div class="d-flex flex-column align-items-center mt-4">
        <h3 class="text-center mt-3">Champion</h3>
        <img class="avatar-m rounded-circle" id="tournament-winner-avatar" alt="champion-avatar">
        <p class="fs-5" id="tournament-winner-alias"></p>
      </div>
    </div>
    `;
  }

  redirectToOngoingTournamentTemplate() {
    return `
    <div class="d-flex flex-column align-items-center px-4">
      <p class="text-center m-0 mt-3">You have an active tournament session.</p>
      <p class="text-center m-0 mb-3">Taking you there now!</p>
    </div>
    `;
  }
}

customElements.define('tournament-menu', TournamentMenu);<|MERGE_RESOLUTION|>--- conflicted
+++ resolved
@@ -62,10 +62,7 @@
     this.noOpenTournaments?.removeEventListener('click', this.showNewTournamentForm);
     document.removeEventListener('hide-modal', this.hideModal);
     this.modalComponent.removeEventListener('hide.bs.modal', this.handleCloseModal);
-<<<<<<< HEAD
-=======
     this.modalComponent.removeEventListener('hidden.bs.modal', this.handleCloseModal);
->>>>>>> 018ec57d
     if (this.selectedTournament && this.selectedTournament.staus !== 'pending') {
       this.confirmButton?.removeEventListener('click', this.navigateToOverview);
     }
@@ -168,7 +165,6 @@
       return;
     }
     this.modalBody.innerHTML = '';
-    console.log('Selected tournament:', this.selectedTournament);
     this.tournamentDetail[tournamentStatus]();
     this.modal.show();
   }
@@ -245,32 +241,12 @@
 
   async confirmRegister(event) {
     event.stopPropagation();
-<<<<<<< HEAD
-
-    // Send API request to register for the tournament
-    devLog('Registering for tournament:', this.selectedTournament.id, this.aliasInput.value);
-
-    // For tetst
-    // const response = {
-    //   success: true,
-    //   data: {
-    //     id: this.selectedTournament.id,
-    //   },
-    // }
-    const response = {
-      success: false,
-      data: {
-        reason: 'The alias is already taken.',
-      },
-    };
-=======
     devLog('Registering for tournament:', this.selectedTournament.id, this.aliasInput.value);
     const response = await apiRequest(
         'POST',
         /* eslint-disable-next-line new-cap */
         API_ENDPOINTS.TOURNAMENT_REGISTER(this.selectedTournament.id, this.aliasInput.value),
         null, false, true);
->>>>>>> 018ec57d
 
     if (response.success) {
       this.connectToTournamentRoom();
@@ -307,10 +283,6 @@
       router.navigate(`/tournament/${this.selectedTournament.id}`);
     }, { once: true });
     this.modal.hide();
-<<<<<<< HEAD
-    router.navigate(`/tournament/${this.selectedTournament.id}`);
-=======
->>>>>>> 018ec57d
   }
 
   navigateToOverview() {
