import { apiRequest, API_ENDPOINTS } from '@api';
import { formatDateMDY } from '@utils';
import { isMobile } from '@utils';
// import { mockTournamentDetail } from '@mock/functions/mockTournamentDetail';

export class TournamentOverview extends HTMLElement {
  #state = {
    tournament_id: '',
    status: '', // ongoing, finished
    tournament: null,
    isMobile: false,
  };

  constructor() {
    super();

    this.tournamentName = null;
    this.tournamentStatus = null;
    this.tournamentWinnerWrapper = null;
    this.tournamentWinnerAvatar = null;
    this.tournamentWinnerAlias = null;
    this.tournamentOverviewContent = null;

    this.#state.isMobile = isMobile();
    this.handleResize = this.handleResize.bind(this);
  }

  setParam(param) {
    this.#state.tournament_id = param.id;
    console.log('Tournament ID:', this.#state.tournament_id);
    if (this.#state.tournament_id === '') {
      const notFound = document.createElement('page-not-found');
      this.innerHTML = notFound.outerHTML;
      return;
    }
    this.fetchTournamentrData();
    window.addEventListener('resize', this.handleResize);
  }

  disconnectedCallback() {
    window.removeEventListener('resize', this.handleResize);
  }

  async fetchTournamentrData() {
    // For rendering test
    // this.#state.tournament = await mockTournamentDetail('mockidongoing');
    // this.#state.tournament = await mockTournamentDetail('mockidongoing2');
    // this.#state.tournament = await mockTournamentDetail('mockidfinished');

    // For error handling Test
    // this.#state.tournament_id = 'fb68695b-5645-4ad6-ac8a-8ee018475cae'

    const response = await apiRequest(
        'GET',
        /* eslint-disable-next-line new-cap */
        API_ENDPOINTS.TOURNAMENT(this.#state.tournament_id),
        null, false, true);
    if (!response.success) {
      if (response.status === 404) {
        const notFound = document.createElement('page-not-found');
        this.innerHTML = notFound.outerHTML;
      } else {
        console.error('Error fetching tournament data');
      }
      return;
    }
    this.#state.tournament = response.data;
<<<<<<< HEAD
    console.log('Tournament data:', this.#state.tournament);
=======
>>>>>>> a04e1e95

    if (!(this.#state.tournament.status === 'ongoing' || this.#state.tournament.status === 'finished')) {
      const notFound = document.createElement('page-not-found');
      this.innerHTML = notFound.outerHTML;
      return;
    }
    this.render();
  }

  render() {
    this.innerHTML = this.template() + this.style();

    this.tournamentName = this.querySelector('#tournament-name');
    this.tournamentStatus = this.querySelector('#tournament-status');
    this.tournamentWinnerWrapper = this.querySelector('#tournament-winner-wrapper');
    this.tournamentWinnerAvatar = this.querySelector('#tournament-winner-avatar');
    this.tournamentWinnerAlias = this.querySelector('#tournament-winner-alias');
    this.tournamentOverviewContent = this.querySelector('#tournament-overview-content');

    this.tournamentName.textContent = this.#state.tournament.name;
    if (this.#state.tournament.status === 'ongoing') {
      this.tournamentStatus.textContent = 'Ongoing';
      this.tournamentWinnerWrapper.classList.add('d-none');
    } else if (this.#state.tournament.status === 'finished') {
      this.tournamentStatus.textContent = 'Finished on ' + `${formatDateMDY(this.#state.tournament.date)}`;
      if (this.#state.tournament.winner) {
        this.tournamentWinnerAvatar.src = this.#state.tournament.winner.user.avatar;
        this.tournamentWinnerAlias.textContent = this.#state.tournament.winner.alias;
      }
    }

    const content = isMobile() ?
      document.createElement('tournament-overview-table') :
      document.createElement('tournament-overview-tree');
    content.data = this.#state.tournament.rounds;
    this.tournamentOverviewContent.appendChild(content);
  }

  handleResize() {
    const isMobileSize = isMobile();
    if (isMobileSize === this.#state.isMobile) {
      return;
    }
    this.#state.isMobile = isMobileSize;
    this.render();
  }

  template() {
    return `
    <div class="container">
      <div class="row justify-content-center py-4">
        <div class="form-container col-lg-12 col-xl-10 p-3">
          <div class="d-flex flex-column justify-content-center align-items-center w-100 px-4 my-3">
            <h2 class="text-center m-0 pt-2 w-100" id="tournament-name"></h2>
            <p class="text-center m-0 mb-3 w-100" id="tournament-status"></p>

            <div class="d-flex flex-column justify-content-start align-items-center" id="tournament-winner-wrapper">
              <p class="m-0 py-2 w-100" style="font-family: 'van dyke'">Champion</p>
              <div class="d-flex flex-row justify-content-center align-items-center w-100 gap-2">
                <img id="tournament-winner-avatar" alt="Champion Avatar" class="avatar-m rounded-circle">
                <p class="m-0 fs-5" id="tournament-winner-alias"></p>
              </div>
            </div>
          </div>

          <div id="tournament-overview-content"></div>
          
          <div class="d-flex flex-row justify-content-center mt-4">
            <a href="/tournament-menu" class="btn">
              <i class="bi bi-arrow-left"></i>
              Back to Tournament menu
            </a>
          </div>
          <div class="btn-container d-flex flex-row justify-content-center align-items-center mt-3 mb-4 gap-2">
            <a class="btn btn-wood" href="/home" role="button">Go to Saloon</a>
            <a class="btn btn-wood" role="button">See my Profile</a>
          </div>
        </div>
      </div>  
    </div>
    `;
  }

  style() {
    return `
    <style>
    .bracket-player {
      background-color: rgba(var(--bs-body-bg-rgb), 0.6);
      border-radius: .4rem;
      margin-top: .1rem;
      margin-bottom: .1rem;
    }
    .bracket-player-winner {
      .bracket-player {
        background-color: var(--pm-primary-500);
      }
      .player-alias {
        color: var(--pm-primary-100);
      }
    }
    .bracket-player-loser {
      opacity: 0.5;
    }
    .player-alias {
      font-size: 0.8rem;
      min-width: 96px;
    }
    </style>
    `;
  }
}

customElements.define('tournament-overview', TournamentOverview);<|MERGE_RESOLUTION|>--- conflicted
+++ resolved
@@ -27,7 +27,6 @@
 
   setParam(param) {
     this.#state.tournament_id = param.id;
-    console.log('Tournament ID:', this.#state.tournament_id);
     if (this.#state.tournament_id === '') {
       const notFound = document.createElement('page-not-found');
       this.innerHTML = notFound.outerHTML;
@@ -65,10 +64,6 @@
       return;
     }
     this.#state.tournament = response.data;
-<<<<<<< HEAD
-    console.log('Tournament data:', this.#state.tournament);
-=======
->>>>>>> a04e1e95
 
     if (!(this.#state.tournament.status === 'ongoing' || this.#state.tournament.status === 'finished')) {
       const notFound = document.createElement('page-not-found');
