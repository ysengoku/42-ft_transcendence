import { Landing } from './Landing.js';
import { Register } from './register/Register.js';
import { Login } from './login//Login.js';
<<<<<<< HEAD
=======
import { MfaVerification } from './login/MfaVerification.js';
>>>>>>> fc9e11f7
import { ForgotPassword } from './ForgotPassword.js';
import { Home } from './home/Home.js';
import { UserProfile } from './profile/Profile.js';
import { UserNotFound } from './profile/UserNotFound.js';
import { Settings } from './settings/Settings.js';
import { Chat } from './chat/Chat.js';
import { DualMenu } from './dual/DualMenu.js';
import { TournamentMenu } from './tournament/TournamentMenu.js';
import { Game } from './game/Game.js';
import { Error } from './Error.js';
<<<<<<< HEAD
=======
import { NotFoundPage } from './NotFound.js';
>>>>>>> fc9e11f7

export {
  Landing,
  Register,
  Login,
<<<<<<< HEAD
=======
  MfaVerification,
>>>>>>> fc9e11f7
  ForgotPassword,
  Home,
  UserProfile,
  UserNotFound,
  Settings,
  Chat,
  DualMenu,
  TournamentMenu,
  Game,
  Error,
<<<<<<< HEAD
=======
  NotFoundPage,
>>>>>>> fc9e11f7
};<|MERGE_RESOLUTION|>--- conflicted
+++ resolved
@@ -1,10 +1,7 @@
 import { Landing } from './Landing.js';
 import { Register } from './register/Register.js';
 import { Login } from './login//Login.js';
-<<<<<<< HEAD
-=======
 import { MfaVerification } from './login/MfaVerification.js';
->>>>>>> fc9e11f7
 import { ForgotPassword } from './ForgotPassword.js';
 import { Home } from './home/Home.js';
 import { UserProfile } from './profile/Profile.js';
@@ -15,19 +12,13 @@
 import { TournamentMenu } from './tournament/TournamentMenu.js';
 import { Game } from './game/Game.js';
 import { Error } from './Error.js';
-<<<<<<< HEAD
-=======
 import { NotFoundPage } from './NotFound.js';
->>>>>>> fc9e11f7
 
 export {
   Landing,
   Register,
   Login,
-<<<<<<< HEAD
-=======
   MfaVerification,
->>>>>>> fc9e11f7
   ForgotPassword,
   Home,
   UserProfile,
@@ -38,8 +29,5 @@
   TournamentMenu,
   Game,
   Error,
-<<<<<<< HEAD
-=======
   NotFoundPage,
->>>>>>> fc9e11f7
 };