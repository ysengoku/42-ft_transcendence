--- conflicted
+++ resolved
@@ -75,7 +75,7 @@
     this.overlay.classList.add('overlay-dark');
     this.overlayMessageWrapper.classList.remove('d-none');
     this.clearGameInterval();
-    
+
     // Force the overlay to use fixed positioning (defensive)
     this.overlay.style.position = 'fixed';
     this.overlay.style.top = '0';
@@ -83,7 +83,7 @@
     this.overlay.style.width = '100vw';
     this.overlay.style.height = '100vh';
     this.overlay.style.zIndex = '9999';
-    
+
     this.overlayMessageWrapper.style.position = 'fixed';
     this.overlayMessageWrapper.style.top = '50%';
     this.overlayMessageWrapper.style.left = '50%';
@@ -141,13 +141,13 @@
         const titleElement = this.querySelector('#overlay-message-title');
         const contentElement = this.querySelector('#overlay-message-content');
         const buttonsContainer = this.querySelector('#error-buttons');
-        
+
         titleElement.textContent = data.title || 'Error';
         contentElement.textContent = data.message || 'An error occurred';
-        
+
         // Clear existing buttons to prevent stacking
         buttonsContainer.innerHTML = '';
-        
+
         // Add buttons based on data
         if (data.showRetry) {
           const retryButton = document.createElement('button');
@@ -156,9 +156,9 @@
           retryButton.onclick = () => this.handleRetry(retryButton, data.onRetry || (() => window.location.reload()));
           buttonsContainer.appendChild(retryButton);
         }
-        
+
         if (data.actions) {
-          data.actions.forEach(action => {
+          data.actions.forEach((action) => {
             const button = document.createElement('button');
             button.className = 'btn btn-outline-light fw-bold mb-2';
             button.textContent = action.label;
@@ -166,7 +166,7 @@
             buttonsContainer.appendChild(button);
           });
         }
-        
+
         // Always add a close button that goes back to home
         const closeButton = document.createElement('button');
         closeButton.className = 'btn btn-secondary fw-bold';
@@ -187,16 +187,13 @@
     }
   }
 
-<<<<<<< HEAD
-  createPlayerResultElement(player, eloChange, showElo) {
-=======
   handleRetry(button, retryAction) {
     const originalText = button.textContent;
     button.textContent = 'Loading...';
     button.disabled = true;
     button.classList.add('btn-secondary');
     button.classList.remove('btn-outline-light');
-    
+
     try {
       const result = retryAction();
       // If retry returns a promise, handle it properly
@@ -217,9 +214,7 @@
       button.classList.add('btn-outline-light');
     }
   }
-
-  createPlayerResultElement(player, eloChange, isTournament) {
->>>>>>> e86339ad
+  createPlayerResultElement(player, eloChange, showElo) {
     const element = document.createElement('div');
     element.innerHTML = this.playerResultTemplate();
     const result = element.querySelector('.match-result');
