import * as THREE from 'three';
import { GLTFLoader } from '/node_modules/three/examples/jsm/loaders/GLTFLoader.js';
import audiourl from '/audio/score_sound.mp3?url';
import pedro from '/3d_models/pleasehelpme.glb?url';
import bullet from '/3d_models/bullet.glb?url';
import fence from '/3d_models/fence.glb?url';
import couch from '/3d_models/sofa.glb?url';
import chair from '/3d_models/chair.glb?url';
import dressing from '/3d_models/dressing.glb?url';
import coin from '/3d_models/coin.glb?url';
import carboard from '/3d_models/carboard.glb?url';
import carboard2 from '/3d_models/carboard2.glb?url';
import carboard3 from '/3d_models/carboard3.glb?url';
import table from '/3d_models/table.glb?url';
import { router } from '@router';
import { auth } from '@auth';
import { DEFAULT_GAME_OPTIONS } from '@env';
import { sessionExpiredToast } from '@utils';
import './components/index';
import { OVERLAY_TYPE } from './components/index';

/* eslint no-var: "off" */
export class Game extends HTMLElement {
  #navbarHeight = 64;
  #state = {
    gameOptions: {},
    gameType: '', // 'classic' or 'ai'
  };

  constructor() {
    super();

    const navbar = document.querySelector('.navbar');
    if (navbar) {
      this.#navbarHeight = navbar.offsetHeight;
    }

    this.timerElement = null;
    this.buffIconElement = null;
    this.scoreElement = null;
    this.lifePointElement = null;
    this.overlay = null;
  }

  async connectedCallback() {
    const authStatus = await auth.fetchAuthStatus();
    if (!authStatus.success) {
      if (authStatus.status === 429) {
        return;
      }
      if (authStatus.status === 401) {
        sessionExpiredToast();
      }
      router.redirect('/login');
      return;
    }
    this.classList.add('position-relative');
    this.scoreElement = document.createElement('game-scoreboard');
    if (this.scoreElement && this.#state.gameType === 'ai') {
      this.scoreElement.setNames('Player1', 'AI playser');
    }
    this.appendChild(this.scoreElement);
    this.timerElement = document.createElement('game-timer');
    this.timerElement?.setInitialTimeLimit(this.#state.gameOptions.time_limit * 60); // Initial time limit in second
    document.getElementById('game-timer-wrapper')?.appendChild(this.timerElement);
    this.buffIconElement = document.createElement('game-buff-icon');
    this.appendChild(this.buffIconElement);
    this.lifePointElement = document.createElement('game-life-point');
    this.appendChild(this.lifePointElement);
    this.overlay = document.createElement('game-overlay');
    this.overlay.gameType = `local-${this.#state.gameType}`;
    this.appendChild(this.overlay);

    this.render();
  }

  setQueryParam(param) {
    this.#state.gameType = param.get('type') || 'classic';

    const coolModeParam = param.get('cool_mode');
    const isCoolModeValid = !coolModeParam || coolModeParam === 'any';
    const coolMode = coolModeParam && coolModeParam.toLowerCase().trim() !== 'false';
    this.#state.gameOptions.cool_mode = isCoolModeValid ? DEFAULT_GAME_OPTIONS.coolMode : coolMode;

    const gameSpeed = param.get('game_speed');
    const isGameSpeedValid = !gameSpeed || gameSpeed === 'any' || !['slow', 'medium', 'fast'].includes(gameSpeed);
    this.#state.gameOptions.game_speed = isGameSpeedValid ? DEFAULT_GAME_OPTIONS.gameSpeed : gameSpeed;

    const scoreToWinParam = param.get('score_to_win');
    const scoreToWin = parseInt(scoreToWinParam);
    const isScoreToWinValid = !scoreToWin || scoreToWin === 'any' || !(scoreToWin >= 3 && scoreToWin <= 20);
    this.#state.gameOptions.score_to_win = isScoreToWinValid ? DEFAULT_GAME_OPTIONS.scoreToWin : scoreToWin;

    const timeLimitParam = param.get('time_limit');
    const timeLimit = parseInt(timeLimitParam);
    const isTimeLimitValid = !timeLimit || timeLimit === 'any' || !(timeLimit >= 1 && timeLimit <= 5);
    this.#state.gameOptions.time_limit = isTimeLimitValid ? DEFAULT_GAME_OPTIONS.timeLimitMinutes : timeLimit;

    this.#state.gameOptions.ranked = false;

    log.info('Game type:', this.#state.gameType);
  }

  createOnDocumentKeyDown(keyMap, Workers, gameStartAndStop, gameStateContainer, Timer, myCallback, Bumpers) {
    return (e) => {
      const tag = e.target.tagName.toLowerCase();
      if (tag === 'input' || tag === 'textarea') {
        return; // Do not process key events on input or textarea elements
      }
      if (e.defaultPrevented) {
        return; // Do noplayerglb if the event was already processed
      }
      var keyCode = e.code;
      if (keyCode != 'KeyA' && keyCode != 'KeyD' && this.#state.gameType == 'ai') {
        keyMap[keyCode] = true;
        if (Bumpers[0].gltfStore.action) {
          if (keyCode == 'ArrowLeft' && Bumpers[0].currentAction != 0 && Bumpers[0].currentAction != 1) {
            Bumpers[0].gltfStore.action[Bumpers[0].currentAction][0].fadeOut(0.1);
            Bumpers[0].gltfStore.action[0][0].reset();
            Bumpers[0].gltfStore.action[0][0].fadeIn(0.1);
            Bumpers[0].gltfStore.action[0][0].play();
            Bumpers[0].playerGlb.rotation.y = 55 * (Math.PI / 180);
            Bumpers[0].currentAction = 0;
          }
        }
        if (keyCode == 'ArrowRight' && Bumpers[0].currentAction != 6 && Bumpers[0].currentAction != 1) {
          Bumpers[0].gltfStore.action[Bumpers[0].currentAction][0].fadeOut(0.1);
          Bumpers[0].gltfStore.action[6][0].reset();
          Bumpers[0].gltfStore.action[6][0].fadeIn(0.1);
          Bumpers[0].gltfStore.action[6][0].play();
          Bumpers[0].gltfStore.action[6][1] = true;
          Bumpers[0].playerGlb.rotation.y = 55 * (Math.PI / 180);
          Bumpers[0].currentAction = 6;
          // }
        }
<<<<<<< HEAD
        var keyCode = e.code;
        if (keyCode != 'KeyA' && keyCode != 'KeyD' && this.#state.gameType == "ai") {
          keyMap[keyCode] = true;
          if (Bumpers[0].gltfStore.action)
          {
            if (keyCode == 'ArrowLeft' && Bumpers[0].currentAction != 0 && Bumpers[0].currentAction != 1){
                Bumpers[0].gltfStore.action[Bumpers[0].currentAction][0].fadeOut(0.1);
                Bumpers[0].gltfStore.action[0][0].reset();
                Bumpers[0].gltfStore.action[0][0].fadeIn(0.1);
                Bumpers[0].gltfStore.action[0][0].play();
                Bumpers[0].playerGlb.rotation.y = 90 * (Math.PI / 180);
                Bumpers[0].currentAction = 0;
            }

            } 
            if (keyCode == 'ArrowRight' && Bumpers[0].currentAction != 6 && Bumpers[0].currentAction != 1){
              Bumpers[0].gltfStore.action[Bumpers[0].currentAction][0].fadeOut(0.1);
              Bumpers[0].gltfStore.action[6][0].reset();
              Bumpers[0].gltfStore.action[6][0].fadeIn(0.1);
              Bumpers[0].gltfStore.action[6][0].play();
              Bumpers[0].gltfStore.action[6][1] = true;
              Bumpers[0].playerGlb.rotation.y = 90 * (Math.PI / 180);
              Bumpers[0].currentAction = 6;
            // } 
=======
      } else if (this.#state.gameType != 'ai') {
        keyMap[keyCode] = true;
        if (Bumpers[0].gltfStore.action) {
          if (keyCode == 'ArrowLeft' && Bumpers[0].currentAction != 0) {
            Bumpers[0].gltfStore.action[Bumpers[0].currentAction][0].fadeOut(0.1);
            Bumpers[0].gltfStore.action[0][0].reset();
            Bumpers[0].gltfStore.action[0][0].fadeIn(0.1);
            Bumpers[0].gltfStore.action[0][0].play();
            Bumpers[0].playerGlb.rotation.y = 55 * (Math.PI / 180);
            Bumpers[0].currentAction = 0;
          }
          if (keyCode == 'ArrowRight' && Bumpers[0].currentAction != 5) {
            Bumpers[0].gltfStore.action[Bumpers[0].currentAction][0].fadeOut(0.1);
            Bumpers[0].gltfStore.action[5][0].reset();
            Bumpers[0].gltfStore.action[5][0].fadeIn(0.1);
            Bumpers[0].gltfStore.action[5][0].play();
            Bumpers[0].gltfStore.action[5][1] = true;
            Bumpers[0].playerGlb.rotation.y = 55 * (Math.PI / 180);
            Bumpers[0].currentAction = 5;
>>>>>>> 13f1a56c
          }
        }
        if (Bumpers[1].gltfStore.action) {
          if (keyCode == 'KeyA' && Bumpers[1].currentAction != 0) {
            Bumpers[1].gltfStore.action[Bumpers[1].currentAction][0].fadeOut(0.1);
            Bumpers[1].gltfStore.action[0][0].reset();
            Bumpers[1].gltfStore.action[0][0].fadeIn(0.1);
            Bumpers[1].gltfStore.action[0][0].play();
            Bumpers[1].playerGlb.rotation.y = 235 * (Math.PI / 180);
            // Bumpers[1].playerGlb.rotation.y = Math.PI / 2;
            // Bumpers[1].gltfStore.action[0][1] = true;
            Bumpers[1].currentAction = 0;
          }
          if (keyCode == 'KeyD' && Bumpers[1].currentAction != 5) {
            Bumpers[1].gltfStore.action[Bumpers[1].currentAction][0].fadeOut(0.1);
            Bumpers[1].gltfStore.action[5][0].reset();
            Bumpers[1].gltfStore.action[5][0].fadeIn(0.1);
            Bumpers[1].gltfStore.action[5][0].play();
            // Bumpers[1].playerGlb.rotation.y = Math.PI / 2;
            Bumpers[1].playerGlb.rotation.y = 235 * (Math.PI / 180);
            // Bumpers[1].gltfStore.action[5][1] = true;
            Bumpers[1].currentAction = 5;
          }
        }
      }
      if (keyCode == 'Escape') {
        if (gameStateContainer.isPaused == false) {
          gameStartAndStop[1]();
          let i = 0;
          if (Workers != null) while (i <= 5) Workers[i++].postMessage([-1, -1, 'pause']);
          clearTimeout(Timer.timeoutId);
          gameStateContainer.isPaused = true;
        } else {
          let i = 0;
          if (Workers != null) while (i <= 5) Workers[i++].postMessage([-1, -1, 'resume']);
          Timer.timeoutId = setTimeout(myCallback, 1000);
          gameStateContainer.isPaused = false;
          gameStartAndStop[0]();
        }
      }
      e.preventDefault();
    };
  }

  createOnDocumentKeyUp(keyMap, Bumpers) {
    return (e) => {
      if (e.defaultPrevented) {
        return; // Do noplayerglb if the event was already processed
      }
      var keyCode = e.code;
      keyMap[keyCode] = false;
      if (Bumpers[0].gltfStore.action) {
        if (keyCode == 'ArrowRight') {
          Bumpers[0].gltfStore.action[Bumpers[0].currentAction][0].fadeOut(0.5);
          Bumpers[0].gltfStore.action[2][0].reset();
          Bumpers[0].gltfStore.action[2][0].fadeIn(0.5);
          Bumpers[0].gltfStore.action[2][0].play();
          Bumpers[0].currentAction = 2;
        }
        if (keyCode == 'ArrowLeft') {
          Bumpers[0].gltfStore.action[Bumpers[0].currentAction][0].fadeOut(0.5);
          Bumpers[0].gltfStore.action[2][0].reset();
          Bumpers[0].gltfStore.action[2][0].fadeIn(0.5);
          Bumpers[0].gltfStore.action[2][0].play();
          Bumpers[0].currentAction = 2;
        }
      }
      if (Bumpers[1].gltfStore.action) {
        if (keyCode == 'KeyA') {
          Bumpers[1].gltfStore.action[Bumpers[1].currentAction][0].fadeOut(0.5);
          Bumpers[1].gltfStore.action[2][0].reset();
          Bumpers[1].gltfStore.action[2][0].fadeIn(0.5);
          Bumpers[1].gltfStore.action[2][0].play();
          Bumpers[1].currentAction = 2;
        }
        if (keyCode == 'KeyD') {
          Bumpers[1].gltfStore.action[Bumpers[1].currentAction][0].fadeOut(0.5);
          Bumpers[1].gltfStore.action[2][0].reset();
          Bumpers[1].gltfStore.action[2][0].fadeIn(0.5);
          Bumpers[1].gltfStore.action[2][0].play();
          Bumpers[1].currentAction = 2;
        }
      }
      e.preventDefault();
    };
  }

  disconnectedCallback() {
    if (this.onDocumentKeyDown) {
      document.removeEventListener('keydown', this.onDocumentKeyDown, true);
    }
    if (this.onDocumentKeyUp) {
      document.removeEventListener('keyup', this.onDocumentKeyUp, true);
    }
    while (this.scene.children.length > 0) this.scene.remove(this.scene.children[0]);
    this.scene = null;
    this.stop();
    let i = 0;
    if (this.Workers != null) {
      for (i = 0; i <= 5; i++) {
        this.Workers[i].terminate();
        console.log(this.Workers[i]);
        delete this.Workers[i];
        this.Workers[i] = null;
      }
    }
  }

  game() {
    var keyMap = [];
    const buffUI = this.buffIconElement;
    const timerUI = this.timerElement;
    const scoreUI = this.scoreElement;
    const lifePointUI = this.lifePointElement;

    const gameStateContainer = (() => {
      let isPaused = false;
      let isGamePlaying = true;
      return {
        get isPaused() {
          return isPaused;
        },
        set isPaused(newIsPaused) {
          isPaused = newIsPaused;
        },
        get isGamePlaying() {
          return isGamePlaying;
        },
        set isGamePlaying(newIsGamePlaying) {
          isGamePlaying = newIsGamePlaying;
        },
      };
    })();

    const pi = Math.PI;
    // let gameStateContainer.isGamePlaying = true;
    const WALL_WIDTH_HALF = 0.5;
    let gameOptionsQuery = this.#state.gameOptions;
    let gameSpeed;
    switch (gameOptionsQuery.game_speed) {
      case 'slow':
        gameSpeed = 0.75;
        break;
      case 'medium':
        gameSpeed = 1.0;
        break;
      case 'fast':
        gameSpeed = 1.25;
        break;
      default:
        gameSpeed = 1.0;
        break;
    }
    const BUMPER_1_BORDER = -10;
    const BUMPER_2_BORDER = -BUMPER_1_BORDER;
    const BALL_DIAMETER = 1;
    const BALL_RADIUS = BALL_DIAMETER / 2;
    const SUBTICK = 0.05;
    const GAME_TIME = gameOptionsQuery.time_limit;
    const BALL_INITIAL_VELOCITY = 0.25;
    const MAX_SCORE = gameOptionsQuery.score_to_win;
    const TEMPORAL_SPEED_INCREASE = SUBTICK * 0;
    const TEMPORAL_SPEED_DECAY = 0.005;

    const audio = new Audio(audiourl);
    const carboardModelStates = [carboard, carboard2, carboard3];
    const renderer = new THREE.WebGLRenderer({ alpha: true });
    renderer.setSize(window.innerWidth, window.innerHeight - this.#navbarHeight);
    renderer.shadowMap.enabled = true;
    renderer.setClearColor(0x855988, 1);
    this.appendChild(renderer.domElement);

    const rendererWidth = renderer.domElement.offsetWidth;
    const rendererHeight = renderer.domElement.offsetHeight;

    const scene = new THREE.Scene();
    // scene.fog = new THREE.Fog( 0xEDC9AF, 15, 45 );
    const loaderModel = new GLTFLoader();
    // const loaderFonts = new FontLoader();

    var camera = new THREE.PerspectiveCamera(70, rendererWidth / rendererHeight, 0.1, 1000);
    // let cameraX = 0;
    // let cameraY = 30;
    camera.position.set(0, 12, -20);
    // camera.position.set(0, 15, -20);
    camera.lookAt(new THREE.Vector3(0, 0, 0));

    const normalMaterial = new THREE.MeshNormalMaterial();

    const ligths = [
      new THREE.DirectionalLight(0xffffff),
      new THREE.DirectionalLight(0xffffff),
      new THREE.DirectionalLight(0xffffff),
      new THREE.DirectionalLight(0xffffff),
      new THREE.DirectionalLight(0xffffff),
    ];

    let carboardModels = [null, null, null];

    for (let i = 0; i <= 2; i++) {
      const carboardGlb = (() => {
        const carboardModel = new THREE.Object3D();
        loaderModel.load(
          carboardModelStates[i],
          function (gltf) {
            const model = gltf.scene;
            model.position.y = 0;
            model.position.z = 0;
            model.position.x = 0;
            carboardModel.add(gltf.scene);
          },
          undefined,
          function (error) {
            console.error(error);
          },
        );
        carboardModel.scale.set(1.2, 1.2, 1.2);
        scene.add(carboardModel);
        return carboardModel;
      })();
      carboardGlb.rotation.y = pi / 2;
      carboardGlb.position.z = 15;
      carboardModels[i] = carboardGlb;
    }
    carboardModels[1].visible = false;
    carboardModels[2].visible = false;

    // console.log('Game type:', this.#state);

    const Ball = ((posX, posY, posZ) => {
      const bulletGlb = (() => {
        const bulletModel = new THREE.Object3D();
        loaderModel.load(
          bullet,
          function (gltf) {
            const model = gltf.scene;
            model.position.y = posY;
            model.position.z = posZ;
            model.position.x = posX;
            model.rotation.x = pi / 2;
            bulletModel.add(gltf.scene);
          },
          undefined,
          function (error) {
            console.error(error);
          },
        );
        bulletModel.scale.set(1, 1, 1);
        scene.add(bulletModel);
        return bulletModel;
      })();
      bulletGlb.castShadow = true;
      bulletGlb.receiveShadow = true;
      scene.add(bulletGlb);

      const sphereGeometry = new THREE.SphereGeometry(0.5);
      const sphere = new THREE.Mesh(sphereGeometry, normalMaterial);
      scene.add(sphere);

      // bulletGlb.visible = false;
      const sphereUpdate = new THREE.Vector3(posX, posY, posZ);
      const temporalSpeed = new THREE.Vector3(1, 0, 1);
      const velocity = new THREE.Vector3(0, 0, BALL_INITIAL_VELOCITY * gameSpeed);

      return {
        bulletGlb,
        sphere,
        sphereUpdate,
        velocity,
        temporalSpeed,
      };
    })(0, 1, 0);

    ligths[0].position.set(10, 10, 0);
    ligths[1].position.set(10, 0, 30);
    ligths[2].position.set(0, 10, -30);
    ligths[3].position.set(0, -10, 0);
    ligths[4].position.set(0, 0, 0);
    ligths[0].lookAt(0, 0, 0);
    scene.add(ligths[0]);
    for (let i = 0; i < 5; i++) {
      ligths[i].castShadow = true;
      scene.add(ligths[i]);
    }

    // const normalMaterial = new THREE.MeshNormalMaterial();
    const BumperFactory = (posX, posY, posZ) => {
      var _ = {};
      let modelsGlb;
      let animations = [];
      _.action = [
        [null, false],
        [null, false],
        [null, false],
        [null, false],
        [null, false],
        [null, false],
        [null, false],
        [null, false],
      ];

      const tableGlb = (() => {
        const tableModel = new THREE.Object3D();
        loaderModel.load(
          table,
          function (gltf) {
            const model = gltf.scene;
            model.position.y = 0.45;
            model.position.z = 0;
            model.position.x = 0.04;
            tableModel.add(gltf.scene);
            gltf.scene.scale.set(0.48, 0.5, 0.5);
          },
          undefined,
          function (error) {
            console.error(error);
          },
        );
        scene.add(tableModel);
        return tableModel;
      })();
      console.log(gameOptionsQuery.cool_mode);
      if (gameOptionsQuery.cool_mode == true) {
        const dressingGlb = (() => {
          const dressingModel = new THREE.Object3D();
          loaderModel.load(
            dressing,
            function (gltf) {
              const model = gltf.scene;
              model.position.y = 0;
              model.position.z = 0;
              model.position.x = 0.3;
              dressingModel.add(gltf.scene);
              gltf.scene.scale.set(0.7, 0.3031, 0.6788);
            },
            undefined,
            function (error) {
              console.error(error);
            },
          );
          scene.add(dressingModel);
          return dressingModel;
        })();
        const couchGlb = (() => {
          const couchModel = new THREE.Object3D();
          loaderModel.load(
            couch,
            function (gltf) {
              const model = gltf.scene;
              model.position.y = -2.0795;
              model.position.z = -7.8925;
              model.position.x = 0.5;
              couchModel.add(gltf.scene);
              gltf.scene.scale.set(1.4, 1, 1.23);
            },
            undefined,
            function (error) {
              console.error(error);
            },
          );
          scene.add(couchModel);
          return couchModel;
        })();
        const chairGlb = (() => {
          const chairModel = new THREE.Object3D();
          loaderModel.load(
            chair,
            function (gltf) {
              const model = gltf.scene;
              model.position.y = 0.42;
              model.position.z = -0.1;
              model.position.x = -0.01;
              chairModel.add(gltf.scene);
              gltf.scene.scale.set(1.35, 0.9, 1.2);
            },
            undefined,
            function (error) {
              console.error(error);
            },
          );
          scene.add(chairModel);
          return chairModel;
        })();
        if (posZ < 0) {
          couchGlb.rotation.x = pi / 2;
          couchGlb.rotation.z = pi;
          couchGlb.rotation.y = -pi / 2;
<<<<<<< HEAD
          chairGlb.rotation.z = pi;
        }
        else
        {
=======
          chairGlb.rotation.y = -pi / 2;
        } else {
>>>>>>> 13f1a56c
          couchGlb.rotation.x = -pi / 2;
          couchGlb.rotation.z = pi;
          couchGlb.rotation.y = pi / 2;
        }
        chairGlb.rotation.x = -pi / 2;
        dressingGlb.rotation.z = -pi / 2;
        dressingGlb.rotation.y = -pi / 2;
        modelsGlb = [tableGlb, couchGlb, chairGlb, dressingGlb];
      } else modelsGlb = [tableGlb];

      const playerGlb = (() => {
        const pedroModel = new THREE.Object3D();
        loaderModel.load(
          pedro,
          function (gltf) {
            const model = gltf.scene;
            model.position.y = 0;
            model.position.x = posX;
            _.mixer = new THREE.AnimationMixer(model);
            animations = gltf.animations;
            for (let i = 0; i <= 7; i++) {
              _.action[i][0] = _.mixer.clipAction(animations[i], model);
              _.action[i][1] = false;
            }
            _.action[1][0].setLoop(THREE.LoopOnce, 1);
            _.action[1][0].setDuration(0.4);
            _.action[0][0].setDuration(0.18);
            _.action[7][0].setDuration(0.18);
            _.action[6][0].setDuration(0.18);
            _.action[5][0].setDuration(0.18);
            _.action[2][0].play();
            pedroModel.add(gltf.scene);
          },
          undefined,
          function (error) {
            console.error(error);
          },
        );
        pedroModel.scale.set(0.5, 0.5, 0.5);
        scene.add(pedroModel);
        return pedroModel;
      })();
<<<<<<< HEAD
      
      if (posZ < 0)
      {
        playerGlb.rotation.y = degreesToRadians(55);
        playerGlb.position.z = posZ - 1.1;
        playerGlb.position.x += 1;
        // 
        tableGlb.rotation.z = -pi;
      }
      else{
=======
      // playerGlb.position.x -= 1;
      if (posZ < 0) {
        playerGlb.rotation.y = degreesToRadians(55);
        playerGlb.position.z = posZ - 1.1;
        playerGlb.position.x += 1;
        tableGlb.rotation.z = Math.PI;
      } else {
>>>>>>> 13f1a56c
        playerGlb.rotation.y = degreesToRadians(235);
        playerGlb.position.z = posZ + 1;
        playerGlb.position.x -= 1;
        // playerGlb.position.x -= 1;
      }
<<<<<<< HEAD
      // playerGlb.position.x -= 7.2;
      // playerGlb.position.z += 0.7; // TODO : FINISH ANIM FOR COUCH

      modelsGlb.forEach((element) =>
      {
          element.castShadow = true;
          element.receiveShadow = true;
          element.position.x = posX;
          element.position.y = posY;
          element.position.z = posZ;
          element.visible = false;
      })
=======

      modelsGlb.forEach((element) => {
        element.castShadow = true;
        element.receiveShadow = true;
        element.position.x = posX;
        element.position.y = posY;
        element.position.z = posZ;
        element.visible = false;
      });
>>>>>>> 13f1a56c
      tableGlb.rotation.x = -pi / 2;
      modelsGlb[0].visible = true;

      const cubeUpdate = new THREE.Vector3(posX, posY, posZ);
      const dirZ = -Math.sign(posZ);
      let lenghtHalf = 2.5;
      let modelChoosen = 0;
      let widthHalf = 0.5;
      let controlReverse = false;
      let speed = 0.25 * gameSpeed;
      let score = 0;
      let currentAction = 2;

      return {
        modelsGlb,
        tableGlb,
        cubeUpdate,
        playerGlb,
        gltfStore: _,

        get speed() {
          return speed;
        },
        set speed(newSpeed) {
          speed = newSpeed;
        },
        get modelChoosen() {
          return modelChoosen;
        },
        set modelChoosen(newModelChoosen) {
          modelChoosen = newModelChoosen;
        },
        get currentAction() {
          return currentAction;
        },
        set currentAction(newCurrentAction) {
          currentAction = newCurrentAction;
        },
        get score() {
          return score;
        },
        set score(newScore) {
          score = newScore;
        },
        get controlReverse() {
          return controlReverse;
        },
        set controlReverse(newControlReverse) {
          controlReverse = newControlReverse;
        },
        get lenghtHalf() {
          return lenghtHalf;
        },
        set lenghtHalf(newLenghtHalf) {
          lenghtHalf = newLenghtHalf;
        },
        get widthHalf() {
          return widthHalf;
        },
        set widthHalf(newWidthHalf) {
          widthHalf = newWidthHalf;
        },
        get dirZ() {
          return dirZ;
        },
      };
    };

    /* eslint-disable new-cap */
    const Bumpers = [BumperFactory(0, 1, -9), BumperFactory(0, 1, 9)];

    const WallFactory = (posX, posY, posZ) => {
      const fenceGlb = (() => {
        const fenceModel = new THREE.Object3D();
        loaderModel.load(
          fence,
          function (gltf) {
            const model = gltf.scene;
            model.position.y = 0;
            model.position.z = 0;
            model.position.x = 0;
            fenceModel.add(gltf.scene);
          },
          undefined,
          function (error) {
            console.error(error);
          },
        );
        fenceModel.scale.set(1, 0.5, 1);
        scene.add(fenceModel);
        return fenceModel;
      })();

      fenceGlb.position.x = posX;
      fenceGlb.position.y = posY;
      fenceGlb.position.z = posZ;
      fenceGlb.rotation.y = -pi / 2;
      fenceGlb.castShadow = true;
      fenceGlb.receiveShadow = true;
      scene.add(fenceGlb);

      return {
        fenceGlb,
      };
    };
    /* eslint-disable new-cap */
    const Walls = [
      WallFactory(9.65, 1.3, 0),
      WallFactory(9.65, 1.3, 7.5),
      WallFactory(9.65, 1.3, -7.5),
      WallFactory(-9.65, 1.3, 7.5),
      WallFactory(-9.65, 1.3, -7.5),
      WallFactory(-9.65, 1.3, 0),
    ];

    (() => {
      const phongMaterial = new THREE.MeshBasicMaterial({ color: 0xffcdac6d });
      const planeGeometry = new THREE.PlaneGeometry(250, 250);
      const planeMesh = new THREE.Mesh(planeGeometry, phongMaterial);
      planeMesh.rotateX(-pi / 2);
      planeMesh.receiveShadow = true;
      planeMesh.castShadow = true;
      scene.add(planeMesh);
    })();

    let delta = 0;
    let ballSubtickZ;
    let ballSubtickX;
    let lastBumperCollided = 0;

    function degreesToRadians(degrees) {
      return degrees * (pi / 180);
    }

    function isCoinCollidedWithBall(coin, ballSubtickZ, ballSubtickX) {
      return (
        Ball.sphereUpdate.x - BALL_RADIUS + ballSubtickX * Ball.velocity.x <= coin.cylinderUpdate.x + 0.25 &&
        Ball.sphereUpdate.x + BALL_RADIUS + ballSubtickX * Ball.velocity.x >= coin.cylinderUpdate.x - 0.25 &&
        Ball.sphereUpdate.z - BALL_RADIUS + ballSubtickZ * Ball.velocity.z <= coin.cylinderUpdate.z + 0.05 &&
        Ball.sphereUpdate.z + BALL_RADIUS + ballSubtickZ * Ball.velocity.z >= coin.cylinderUpdate.z - 0.05
      );
    }

    function isCollidedWithBall(bumper, ballSubtickZ, ballSubtickX) {
      return (
        Ball.sphereUpdate.x - BALL_RADIUS + ballSubtickX * Ball.velocity.x <= bumper.cubeUpdate.x + bumper.lenghtHalf &&
        Ball.sphereUpdate.x + BALL_RADIUS + ballSubtickX * Ball.velocity.x >= bumper.cubeUpdate.x - bumper.lenghtHalf &&
        Ball.sphereUpdate.z - BALL_RADIUS + ballSubtickZ * Ball.velocity.z <= bumper.cubeUpdate.z + bumper.widthHalf &&
        Ball.sphereUpdate.z + BALL_RADIUS + ballSubtickZ * Ball.velocity.z >= bumper.cubeUpdate.z - bumper.widthHalf
      );
    }

    function calculateNewDir(bumper) {
      let collisionPosX = bumper.cubeUpdate.x - Ball.sphereUpdate.x;
      let normalizedCollisionPosX = collisionPosX / (BALL_RADIUS + bumper.lenghtHalf);
      let bounceAngleRadians = degreesToRadians(55 * normalizedCollisionPosX);
      Ball.velocity.z = Math.min(1, Math.abs(Ball.velocity.z * 1.025 * Ball.temporalSpeed.z)) * bumper.dirZ;
      Ball.velocity.x = Ball.velocity.z * -Math.tan(bounceAngleRadians) * bumper.dirZ;
      if (
        Ball.sphereUpdate.z - BALL_RADIUS * Ball.velocity.z <= bumper.cubeUpdate.z + bumper.widthHalf &&
        Ball.sphereUpdate.z + BALL_RADIUS * Ball.velocity.z >= bumper.cubeUpdate.z - bumper.widthHalf
      )
        Ball.temporalSpeed.x += TEMPORAL_SPEED_INCREASE;
      Ball.bulletGlb.rotation.y = -degreesToRadians(Ball.temporalSpeed.x);
    }

    var step = null;

    function start() {
      if (!step && gameStateContainer.isGamePlaying) {
        step = requestAnimationFrame(animate);
      }
    }
    function stop() {
      if (step) {
        cancelAnimationFrame(step);
        step = null;
      }
    }
    let scoreSwitch = MAX_SCORE / 3;
    function resetBall(direction) {
      if (Bumpers[0].score == MAX_SCORE || Bumpers[1].score == MAX_SCORE) {
        gameStateContainer.isGamePlaying = false;
        stop();
        return;
      } else if (Bumpers[0].score < scoreSwitch * 2 && Bumpers[0].score >= scoreSwitch) {
        carboardModels[0].visible = false;
        carboardModels[1].visible = true;
      } else if (Bumpers[0].score < scoreSwitch * 3 && Bumpers[0].score >= scoreSwitch * 2) {
        carboardModels[1].visible = false;
        carboardModels[2].visible = true;
      }
      Ball.temporalSpeed.x = 1;
      Ball.temporalSpeed.z = 1;
      const looserBumper = direction < 0 ? 1 : 0;

      lastBumperCollided = looserBumper;
      lifePointUI?.decreasePoint(looserBumper, 20 / MAX_SCORE);
      Ball.sphereUpdate.x = Bumpers[looserBumper].playerGlb.position.x;
      Ball.sphereUpdate.z = Bumpers[looserBumper].playerGlb.position.z + 2 * direction;
      Bumpers[looserBumper].gltfStore.action[Bumpers[looserBumper].currentAction][0].fadeOut(0.1);
      Bumpers[looserBumper].gltfStore.action[1][0].reset();
      Bumpers[looserBumper].gltfStore.action[1][0].fadeIn(0.1);
      Bumpers[looserBumper].gltfStore.action[1][0].play();
      Bumpers[looserBumper].currentAction = 1;
      if (Bumpers[looserBumper].currentAction == 1) {
        Bumpers[looserBumper].gltfStore.action[1][0].fadeOut(0.3);
        Bumpers[looserBumper].gltfStore.action[2][0].reset();
        Bumpers[looserBumper].gltfStore.action[2][0].fadeIn(0.3);
        Bumpers[looserBumper].gltfStore.action[2][0].play();
        Bumpers[looserBumper].currentAction = 2;
      }
      Bumpers[looserBumper].playerGlb.rotation.y = looserBumper == 0 ? 0 : pi;
      Ball.velocity.x = 0;
      Ball.velocity.z = BALL_INITIAL_VELOCITY * gameSpeed;
      Ball.velocity.z *= direction;
    }

    // AI FUNC:
    // -> get sphere velocity and pos
    // -> calculate potential bounce on walls based on the pos and velocity
    // -> calculate best position to collide
    // -> move to the best position

    let calculatedBumperPos = Bumpers[1].modelsGlb[Bumpers[1].modelChoosen].position;
    let bumperP1Subtick = 0;
    let bumperP2Subtick = 0;
    let i = 0;

    function moveAiBumper(calculatedPos) {
      keyMap['KeyA'] = false;
      keyMap['KeyD'] = false;
      if (calculatedBumperPos.x < calculatedPos.x - 0.1 && calculatedBumperPos.x < calculatedPos.x - 0.2) {
        keyMap['KeyA'] = true;
        if (Bumpers[1].gltfStore.action && Bumpers[1].gltfStore.action[0][0]) {
          if (Bumpers[1].currentAction != 0) {
            Bumpers[1].gltfStore.action[Bumpers[1].currentAction][0].fadeOut(0.1);
            Bumpers[1].gltfStore.action[0][0].reset();
            Bumpers[1].gltfStore.action[0][0].fadeIn(0.1);
            Bumpers[1].gltfStore.action[0][0].play();
            Bumpers[1].playerGlb.rotation.y = degreesToRadians(235);
            // Bumpers[1].gltfStore.action[0][1] = true;
            Bumpers[1].currentAction = 0;
          }
        }
        calculatedBumperPos.x += bumperP2Subtick;
      } else if (calculatedBumperPos.x > calculatedPos.x + 0.1 && calculatedBumperPos.x > calculatedPos.x + 0.2) {
        keyMap['KeyD'] = true;
        if (Bumpers[1].gltfStore.action && Bumpers[1].gltfStore.action[6][0]) {
          if (Bumpers[1].currentAction != 6) {
            Bumpers[1].gltfStore.action[Bumpers[1].currentAction][0].fadeOut(0.1);
            Bumpers[1].gltfStore.action[6][0].reset();
            Bumpers[1].gltfStore.action[6][0].fadeIn(0.1);
            Bumpers[1].gltfStore.action[6][0].play();
            // Bumpers[1].gltfStore.action[6][1] = true;
            Bumpers[1].playerGlb.rotation.y = degreesToRadians(235);
            Bumpers[1].currentAction = 6;
          }
        }
        // Bumpers[1].playerGlb.position.x -= bumperP2Subtick;
        calculatedBumperPos.x -= bumperP2Subtick;
      } else {
        keyMap['KeyA'] = false;
        keyMap['KeyD'] = false;
        if (
          Bumpers[1].gltfStore.action &&
          Bumpers[1].gltfStore.action[0][0] &&
          Bumpers[1].gltfStore.action[6][0] &&
          Bumpers[1].currentAction != 2
        ) {
          Bumpers[1].gltfStore.action[Bumpers[1].currentAction][0].fadeOut(0.5);
          Bumpers[1].gltfStore.action[2][0].reset();
          Bumpers[1].gltfStore.action[2][0].fadeIn(0.5);
          Bumpers[1].gltfStore.action[2][0].play();
          Bumpers[1].currentAction = 2;
        }
      }
    }

    let choosenDifficulty = 0;

    let isMovementDone = false;
    let ballPredictedPos;
    let isCalculationNeeded = true;
    let difficultyLvl = [
      [10, 1025],
      [8, 1025],
      [5, 1000],
      [2, 1000],
      [1, 1000],
    ];
    // 1 && 500 / 5 && 500 / 8 && 750

    function handleAiBehavior(BallPos, BallVelocity) {
      if (isCalculationNeeded) {
        let closeness = (BallPos.z - calculatedBumperPos.z) / 18;
        let error = difficultyLvl[choosenDifficulty][0] * closeness;
        ballPredictedPos = new THREE.Vector3(BallPos.x, BallPos.y, BallPos.z);
        let BallPredictedVelocity = new THREE.Vector3(BallVelocity.x, BallVelocity.y, BallVelocity.z);
        let totalDistanceZ = Math.abs(Ball.temporalSpeed.z * Ball.velocity.z * gameSpeed);
        if (BallPredictedVelocity.z > 0) {
          while (ballPredictedPos.z <= BUMPER_2_BORDER - Bumpers[1].widthHalf) {
            let totalDistanceX = Math.abs(Ball.temporalSpeed.x * BallPredictedVelocity.x * gameSpeed);
            if (ballPredictedPos.x <= -10 + BALL_RADIUS + WALL_WIDTH_HALF) {
              ballPredictedPos.x = -10 + BALL_RADIUS + WALL_WIDTH_HALF;
              BallPredictedVelocity.x *= -1;
            }
            if (ballPredictedPos.x >= 10 - BALL_RADIUS - WALL_WIDTH_HALF) {
              ballPredictedPos.x = 10 - BALL_RADIUS - WALL_WIDTH_HALF;
              BallPredictedVelocity.x *= -1;
            }
            ballPredictedPos.z += totalDistanceZ * BallPredictedVelocity.z;
            ballPredictedPos.x += totalDistanceX * BallPredictedVelocity.x;
          }
        }
        isCalculationNeeded = false;
        let timeooutId = setTimeout(() => {
          if (BallVelocity.z > 0) {
            isCalculationNeeded = true;
            clearTimeout(timeooutId);
          }
        }, difficultyLvl[choosenDifficulty][1]);

        ballPredictedPos.x += -error + Math.round(Math.random()) * (error - -error);
      }
      if (!isMovementDone) moveAiBumper(ballPredictedPos);
      else {
        keyMap['KeyD'] = false;
        keyMap['KeyA'] = false;
      }
    }

    let Timer = (() => {
      let timeLeft = !GAME_TIME ? 180 : GAME_TIME * 60;
      let timeoutId = setTimeout(myCallback, 1000);
      return {
        get timeLeft() {
          return timeLeft;
        },
        set timeLeft(newTimeLeft) {
          timeLeft = newTimeLeft;
        },
        get timeoutId() {
          return timeoutId;
        },
        set timeoutId(newTimeoutId) {
          timeoutId = newTimeoutId;
        },
      };
    })();

    function myCallback() {
      if (Timer.timeLeft-- != 0 && gameStateContainer.isGamePlaying) {
        clearTimeout(Timer.timeoutId);
        timerUI?.updateRemainingTime(Timer.timeLeft);
        Timer.timeoutId = setTimeout(myCallback, 1000);
        return;
      }
      Bumpers[0].score = 0;
      Bumpers[1].score = 0;
      gameStateContainer.isGamePlaying = false;
      clearTimeout(Timer.timeoutId);
      stop();
    }
    let Coin = null;
    let Workers = null;

    if (gameOptionsQuery.cool_mode == true) {
      Coin = ((posX, posY, posZ) => {
        const CoinGlb = (() => {
          const CoinModel = new THREE.Object3D();
          loaderModel.load(
            coin,
            function (gltf) {
              const model = gltf.scene;
              model.position.y = 0;
              model.position.z = 0;
              model.position.x = 0;
              CoinModel.add(gltf.scene);
            },
            undefined,
            function (error) {
              console.error(error);
            },
          );
          CoinModel.scale.set(0.45, 0.45, 0.45);
          scene.add(CoinModel);
          return CoinModel;
        })();

        CoinGlb.position.x = posX;
        CoinGlb.position.y = posY;
        CoinGlb.position.z = posZ;
        const cylinderUpdate = new THREE.Vector3(posX, posY, posZ);
        const velocity = new THREE.Vector3(0.01 * gameSpeed, 0, 0);
        let lenghtHalf = 0.25;

        return {
          get lenghtHalf() {
            return lenghtHalf;
          },
          set lenghtHalf(newLenghtHalf) {
            lenghtHalf = newLenghtHalf;
          },
          CoinGlb,
          cylinderUpdate,
          velocity,
        };
      })(-9.25, 1, 0);

      var blob = new Blob([
        'let remaining; var Timer = function(callback, delay) { var timerId, start = delay; remaining = delay; this.pause = function() {clearTimeout(timerId);timerId = null;' +
          'remaining -= Date.now() - start;};this.resume = function() {if (timerId) {return;} start = Date.now();timerId = setTimeout(callback, remaining);};' +
          'this.resume();}; let pauseTimer = null; onmessage = function(e) {if (e.data[2] == "pause" && pauseTimer != null) {pauseTimer.pause();}' +
          'else if (e.data[2] == "create"){pauseTimer = new Timer(function(){postMessage([e.data[1]])}, e.data[0])} else if (e.data[2] == "resume" && pauseTimer != null && remaining > 0) {pauseTimer.resume();}}',
      ]);
      var blobURL = window.URL.createObjectURL(blob);
      Workers = [
        new Worker(blobURL),
        new Worker(blobURL),
        new Worker(blobURL),
        new Worker(blobURL),
        new Worker(blobURL),
        new Worker(blobURL),
      ];
      Workers[0].onmessage = function (e) {
        Bumpers[e.data[0]].modelsGlb[Bumpers[e.data[0]].modelChoosen].visible = false;
        Bumpers[e.data[0]].modelChoosen = 0;
        Bumpers[e.data[0]].modelsGlb[Bumpers[e.data[0]].modelChoosen].visible = true;
        Bumpers[e.data[0]].lenghtHalf = 2.5;
        buffUI?.hideIcon();
      };
      Workers[1].onmessage = function (e) {
        let dirz = Bumpers[e.data[0]].playerGlb.position.z;
        dirz < 0 ? Bumpers[Math.abs(e.data[0] - 1)].playerGlb.position.x -= 1 : Bumpers[Math.abs(e.data[0] - 1)].playerGlb.position.x += 1;
        Bumpers[Math.abs(e.data[0] - 1)].modelsGlb[Bumpers[Math.abs(e.data[0] - 1)].modelChoosen].visible = false;
        Bumpers[Math.abs(e.data[0] - 1)].modelChoosen = 0;
        Bumpers[Math.abs(e.data[0] - 1)].modelsGlb[Bumpers[Math.abs(e.data[0] - 1)].modelChoosen].visible = true;
        Bumpers[Math.abs(e.data[0] - 1)].lenghtHalf = 2.5;
        if (
          Bumpers[Math.abs(e.data[0] - 1)].cubeUpdate.x <
          -10 + WALL_WIDTH_HALF + Bumpers[Math.abs(e.data[0] - 1)].lenghtHalf
        ) {
          Bumpers[Math.abs(e.data[0] - 1)].cubeUpdate.x =
            -10 + WALL_WIDTH_HALF + Bumpers[Math.abs(e.data[0] - 1)].lenghtHalf - 0.1;
        } else if (
          Bumpers[Math.abs(e.data[0] - 1)].cubeUpdate.x >
          10 - WALL_WIDTH_HALF - Bumpers[Math.abs(e.data[0] - 1)].lenghtHalf
        ) {
          Bumpers[Math.abs(e.data[0] - 1)].cubeUpdate.x =
            10 - WALL_WIDTH_HALF - Bumpers[Math.abs(e.data[0] - 1)].lenghtHalf + 0.1;
        }
        buffUI?.hideIcon();
      };
      Workers[2].onmessage = function (e) {
        Bumpers[Math.abs(e.data[0] - 1)].controlReverse = false;
        buffUI?.hideIcon();
      };
      Workers[3].onmessage = function (e) {
        Bumpers[[Math.abs(e.data[0] - 1)]].speed = 0.25 * gameSpeed;
        Bumpers[[Math.abs(e.data[0] - 1)]].gltfStore.action[0][0].setDuration(0.18);
        Bumpers[[Math.abs(e.data[0] - 1)]].gltfStore.action[5][0].setDuration(0.18);
        buffUI?.hideIcon();
      };
      Workers[4].onmessage = function (e) {
        let dirz = Bumpers[e.data[0]].playerGlb.position.z;
        Bumpers[e.data[0]].modelsGlb[Bumpers[e.data[0]].modelChoosen].visible = false;
        Bumpers[e.data[0]].modelChoosen = 0;
        Bumpers[e.data[0]].modelsGlb[Bumpers[e.data[0]].modelChoosen].visible = true;
        Bumpers[e.data[0]].widthHalf = 0.5;
        dirz < 0 ? (Bumpers[e.data[0]].playerGlb.position.x += 5) : (Bumpers[e.data[0]].playerGlb.position.x -= 5);
        buffUI?.hideIcon();
      };
      Workers[5].onmessage = function (e) {
        Coin.cylinderUpdate.set(-9.25, 3, 0);
      };
    }
    // buffUI?.showIcon('long');
    const manageBuffAndDebuff = () => {
      let chooseBuff = Math.floor(Math.random() * 5);
      // Math.floor(Math.random() * 5)
      let dirz = Bumpers[lastBumperCollided].playerGlb.position.z;
      switch (chooseBuff) {
        case 1:
          Bumpers[lastBumperCollided].modelsGlb[Bumpers[lastBumperCollided].modelChoosen].visible = false;
          Bumpers[lastBumperCollided].modelChoosen = 1;
          Bumpers[lastBumperCollided].modelsGlb[Bumpers[lastBumperCollided].modelChoosen].visible = true;
          Bumpers[lastBumperCollided].lenghtHalf = 5;
          if (
            Bumpers[lastBumperCollided].cubeUpdate.x <
            -10 + WALL_WIDTH_HALF + Bumpers[lastBumperCollided].lenghtHalf
          ) {
            Bumpers[lastBumperCollided].cubeUpdate.x =
              -10 + WALL_WIDTH_HALF + Bumpers[lastBumperCollided].lenghtHalf - 0.1;
          } else if (
            Bumpers[lastBumperCollided].cubeUpdate.x >
            10 - WALL_WIDTH_HALF - Bumpers[lastBumperCollided].lenghtHalf
          ) {
            Bumpers[lastBumperCollided].cubeUpdate.x =
              10 - WALL_WIDTH_HALF - Bumpers[lastBumperCollided].lenghtHalf + 0.1;
          }

          Workers[0].postMessage([10000, lastBumperCollided, 'create']);
          buffUI?.showIcon('long');
          break;
        case 2:
<<<<<<< HEAD
          dirz < 0 ? Bumpers[Math.abs(lastBumperCollided - 1)].playerGlb.position.x += 1 : Bumpers[Math.abs(lastBumperCollided - 1)].playerGlb.position.x -= 1;
          // Bumpers[Math.abs(lastBumperCollided - 1)].playerGlb.position.x -= 1;
          Bumpers[Math.abs(lastBumperCollided - 1)].modelsGlb[Bumpers[Math.abs(lastBumperCollided - 1)].modelChoosen].visible = false;
=======
          Bumpers[Math.abs(lastBumperCollided - 1)].modelsGlb[
            Bumpers[Math.abs(lastBumperCollided - 1)].modelChoosen
          ].visible = false;
>>>>>>> 13f1a56c
          Bumpers[Math.abs(lastBumperCollided - 1)].modelChoosen = 2;
          Bumpers[Math.abs(lastBumperCollided - 1)].modelsGlb[
            Bumpers[Math.abs(lastBumperCollided - 1)].modelChoosen
          ].visible = true;
          Bumpers[Math.abs(lastBumperCollided - 1)].lenghtHalf = 1.25;
          Workers[1].postMessage([10000, lastBumperCollided, 'create']);
          buffUI?.showIcon('short');
          break;
        case 3:
          Bumpers[Math.abs(lastBumperCollided - 1)].controlReverse = true;
          Workers[2].postMessage([2000, lastBumperCollided, 'create']);
          buffUI?.showIcon('switch');
          break;
        case 4:
          Bumpers[Math.abs(lastBumperCollided - 1)].speed = 0.1 * gameSpeed;
          Bumpers[Math.abs(lastBumperCollided - 1)].gltfStore.action[0][0].setDuration(0.2);
          Bumpers[Math.abs(lastBumperCollided - 1)].gltfStore.action[5][0].setDuration(0.2);
          Workers[3].postMessage([5000, lastBumperCollided, 'create']);
          buffUI?.showIcon('slow');
          break;
        default:
          Bumpers[lastBumperCollided].modelsGlb[Bumpers[lastBumperCollided].modelChoosen].visible = false;
          Bumpers[lastBumperCollided].modelChoosen = 3;
          Bumpers[lastBumperCollided].modelsGlb[Bumpers[lastBumperCollided].modelChoosen].visible = true;
          Bumpers[lastBumperCollided].widthHalf = 1.5;
          dirz < 0
            ? (Bumpers[lastBumperCollided].playerGlb.position.x -= 5)
            : (Bumpers[lastBumperCollided].playerGlb.position.x += 5);
          Workers[4].postMessage([10000, lastBumperCollided, 'create']);
          buffUI?.showIcon('large');
          break;
      }
      Coin.cylinderUpdate.set(-100, 3, 0);
      Workers[5].postMessage([30000, -1, 'create']);
    };

    var clock = new THREE.Clock();
    let isGameAi = this.#state.gameType;
    // const speed = Math.PI;
    function animate() {
      delta = clock.getDelta();
      step = null;
      let totalDistanceX = Math.abs(Ball.temporalSpeed.x * Ball.velocity.x * gameSpeed);
      let totalDistanceZ = Math.abs(Ball.temporalSpeed.z * Ball.velocity.z * gameSpeed);
      Ball.temporalSpeed.x = Math.max(1, Ball.temporalSpeed.x - TEMPORAL_SPEED_DECAY);
      Ball.temporalSpeed.z = Math.max(1, Ball.temporalSpeed.z - TEMPORAL_SPEED_DECAY);
      let currentSubtick = 0;
      ballSubtickZ = SUBTICK;
      let totalSubticks = totalDistanceZ / ballSubtickZ;
      ballSubtickX = totalDistanceX / totalSubticks;
      bumperP1Subtick = Bumpers[0].speed / totalSubticks;
      bumperP2Subtick = Bumpers[1].speed / totalSubticks;
      while (currentSubtick <= totalSubticks) {
        if (Ball.sphereUpdate.x <= -10 + BALL_RADIUS + WALL_WIDTH_HALF) {
          Ball.sphereUpdate.x = -10 + BALL_RADIUS + WALL_WIDTH_HALF;
          Ball.velocity.x *= -1;
          Ball.bulletGlb.rotation.x *= -1;
          if (lastBumperCollided == 0) isCalculationNeeded = true;
        }
        if (Ball.sphereUpdate.x >= 10 - BALL_RADIUS - WALL_WIDTH_HALF) {
          Ball.sphereUpdate.x = 10 - BALL_RADIUS - WALL_WIDTH_HALF;
          Ball.velocity.x *= -1;
          Ball.bulletGlb.rotation.x *= -1;
          if (lastBumperCollided == 0) isCalculationNeeded = true;
        }
        if (Ball.velocity.z <= 0 && isCollidedWithBall(Bumpers[0], ballSubtickZ, ballSubtickX)) {
          lastBumperCollided = 0;
          isMovementDone = false;
          isCalculationNeeded = true;
          calculateNewDir(Bumpers[0]);
        } else if (Ball.velocity.z > 0 && isCollidedWithBall(Bumpers[1], ballSubtickZ, ballSubtickX)) {
          lastBumperCollided = 1;
          isMovementDone = true;
          calculateNewDir(Bumpers[1]);
        }
        if (Ball.sphereUpdate.z >= BUMPER_2_BORDER) {
          isMovementDone = true;
          Bumpers[0].score++;
          console.log(Bumpers[0].score);
          resetBall(-1);
          if (Bumpers[0].score <= MAX_SCORE) scoreUI?.updateScore(0, Bumpers[0].score);
        } else if (Ball.sphereUpdate.z <= BUMPER_1_BORDER) {
          isMovementDone = true;
          Bumpers[1].score++;
          console.log(Bumpers[1].score);
          resetBall(1);
          if (Bumpers[1].score <= MAX_SCORE) scoreUI?.updateScore(1, Bumpers[1].score);
        }
        if (Coin != null && isCoinCollidedWithBall(Coin, ballSubtickZ, ballSubtickX)) {
          manageBuffAndDebuff();
        }
        if (
          ((keyMap['ArrowRight'] == true && Bumpers[0].controlReverse) ||
            (keyMap['ArrowLeft'] == true && !Bumpers[0].controlReverse)) &&
          !(Bumpers[0].cubeUpdate.x > 10 - WALL_WIDTH_HALF - Bumpers[0].lenghtHalf)
        ) {
          Bumpers[0].cubeUpdate.x += bumperP1Subtick;
          Bumpers[0].playerGlb.position.x += bumperP1Subtick;
        }
        if (
          ((keyMap['ArrowLeft'] == true && Bumpers[0].controlReverse) ||
            (keyMap['ArrowRight'] == true && !Bumpers[0].controlReverse)) &&
          !(Bumpers[0].cubeUpdate.x < -10 + WALL_WIDTH_HALF + Bumpers[0].lenghtHalf)
        ) {
          Bumpers[0].cubeUpdate.x -= bumperP1Subtick;
          Bumpers[0].playerGlb.position.x -= bumperP1Subtick;
        }

        if (
          ((keyMap['KeyD'] == true && Bumpers[1].controlReverse) ||
            (keyMap['KeyA'] == true && !Bumpers[1].controlReverse)) &&
          !(Bumpers[1].cubeUpdate.x > 10 - WALL_WIDTH_HALF - Bumpers[1].lenghtHalf)
        ) {
          Bumpers[1].cubeUpdate.x += bumperP2Subtick;
          Bumpers[1].playerGlb.position.x += bumperP2Subtick;
        }
        if (
          ((keyMap['KeyA'] == true && Bumpers[1].controlReverse) ||
            (keyMap['KeyD'] == true && !Bumpers[1].controlReverse)) &&
          !(Bumpers[1].cubeUpdate.x < -10 + WALL_WIDTH_HALF + Bumpers[1].lenghtHalf)
        ) {
          Bumpers[1].cubeUpdate.x -= bumperP2Subtick;
          Bumpers[1].playerGlb.position.x -= bumperP2Subtick;
        }
        Ball.sphereUpdate.z += ballSubtickZ * Ball.velocity.z;
        if (Coin != null) {
          if (
            Coin.cylinderUpdate.x < -10 + WALL_WIDTH_HALF + Coin.lenghtHalf ||
            Coin.cylinderUpdate.x > 10 - WALL_WIDTH_HALF - Coin.lenghtHalf
          ) {
            Coin.velocity.x *= -1;
          }
          Coin.cylinderUpdate.x += Coin.velocity.x;
        }
        Ball.sphereUpdate.x += ballSubtickX * Ball.velocity.x;
        if (isGameAi == 'ai') handleAiBehavior(Ball.sphereUpdate, Ball.velocity);
        currentSubtick++;
      }
      Ball.bulletGlb.position.set(Ball.sphereUpdate.x, 1, Ball.sphereUpdate.z);
      Ball.sphere.position.set(Ball.sphereUpdate.x, 1, Ball.sphereUpdate.z);
      if (Coin != null) {
        Coin.CoinGlb.position.set(Coin.cylinderUpdate.x, 1, Coin.cylinderUpdate.z);
        Coin.CoinGlb.rotation.set(0, Coin.cylinderUpdate.x, -pi / 2);
      }
      if (keyMap['KeyC'] == true) {
        camera.position.set(10, 15, -20);
        camera.lookAt(new THREE.Vector3(0, 0, 0));
      }
      if (keyMap['KeyC'] == false) {
        camera.position.set(-10, 15, -20);
        camera.lookAt(new THREE.Vector3(0, 0, 0));
      }
      Bumpers[0].modelsGlb[Bumpers[0].modelChoosen].position.set(
        Bumpers[0].cubeUpdate.x,
        Bumpers[0].cubeUpdate.y,
        Bumpers[0].cubeUpdate.z,
      );
      Bumpers[1].modelsGlb[Bumpers[1].modelChoosen].position.set(
        Bumpers[1].cubeUpdate.x,
        Bumpers[1].cubeUpdate.y,
        Bumpers[1].cubeUpdate.z,
      );
      if (Bumpers[0].gltfStore.mixer && Bumpers[1].gltfStore.mixer) {
        Bumpers[0].gltfStore.mixer.update(delta);
        Bumpers[1].gltfStore.mixer.update(delta);
      }
      renderer.render(scene, camera);
      start();
    }
    let gameStartAndStop = [start, stop];

    this.onDocumentKeyDown = this.createOnDocumentKeyDown(
      keyMap,
      Workers,
      gameStartAndStop,
      gameStateContainer,
      Timer,
      myCallback,
      Bumpers,
    );
    this.onDocumentKeyUp = this.createOnDocumentKeyUp(keyMap, Bumpers);
    document.addEventListener('keydown', this.onDocumentKeyDown, true);
    document.addEventListener('keyup', this.onDocumentKeyUp, true);

    return [camera, renderer, start, stop, Workers, scene];
  }

  render() {
    // this.innerHTML = ``;
    let renderer, camera, start;
    [camera, renderer, start, this.stop, this.Workers, this.scene] = this.game();
    window.addEventListener('resize', () => {
      renderer.setSize(window.innerWidth, window.innerHeight - this.#navbarHeight);
      const rendererWidth = renderer.domElement.offsetWidth;
      const rendererHeight = renderer.domElement.offsetHeight;
      camera.aspect = rendererWidth / rendererHeight;
      camera.updateProjectionMatrix();
    });
    start();
  }
}

customElements.define('singleplayer-game', Game);<|MERGE_RESOLUTION|>--- conflicted
+++ resolved
@@ -133,32 +133,6 @@
           Bumpers[0].currentAction = 6;
           // }
         }
-<<<<<<< HEAD
-        var keyCode = e.code;
-        if (keyCode != 'KeyA' && keyCode != 'KeyD' && this.#state.gameType == "ai") {
-          keyMap[keyCode] = true;
-          if (Bumpers[0].gltfStore.action)
-          {
-            if (keyCode == 'ArrowLeft' && Bumpers[0].currentAction != 0 && Bumpers[0].currentAction != 1){
-                Bumpers[0].gltfStore.action[Bumpers[0].currentAction][0].fadeOut(0.1);
-                Bumpers[0].gltfStore.action[0][0].reset();
-                Bumpers[0].gltfStore.action[0][0].fadeIn(0.1);
-                Bumpers[0].gltfStore.action[0][0].play();
-                Bumpers[0].playerGlb.rotation.y = 90 * (Math.PI / 180);
-                Bumpers[0].currentAction = 0;
-            }
-
-            } 
-            if (keyCode == 'ArrowRight' && Bumpers[0].currentAction != 6 && Bumpers[0].currentAction != 1){
-              Bumpers[0].gltfStore.action[Bumpers[0].currentAction][0].fadeOut(0.1);
-              Bumpers[0].gltfStore.action[6][0].reset();
-              Bumpers[0].gltfStore.action[6][0].fadeIn(0.1);
-              Bumpers[0].gltfStore.action[6][0].play();
-              Bumpers[0].gltfStore.action[6][1] = true;
-              Bumpers[0].playerGlb.rotation.y = 90 * (Math.PI / 180);
-              Bumpers[0].currentAction = 6;
-            // } 
-=======
       } else if (this.#state.gameType != 'ai') {
         keyMap[keyCode] = true;
         if (Bumpers[0].gltfStore.action) {
@@ -178,7 +152,6 @@
             Bumpers[0].gltfStore.action[5][1] = true;
             Bumpers[0].playerGlb.rotation.y = 55 * (Math.PI / 180);
             Bumpers[0].currentAction = 5;
->>>>>>> 13f1a56c
           }
         }
         if (Bumpers[1].gltfStore.action) {
@@ -566,15 +539,10 @@
           couchGlb.rotation.x = pi / 2;
           couchGlb.rotation.z = pi;
           couchGlb.rotation.y = -pi / 2;
-<<<<<<< HEAD
           chairGlb.rotation.z = pi;
         }
         else
         {
-=======
-          chairGlb.rotation.y = -pi / 2;
-        } else {
->>>>>>> 13f1a56c
           couchGlb.rotation.x = -pi / 2;
           couchGlb.rotation.z = pi;
           couchGlb.rotation.y = pi / 2;
@@ -617,18 +585,6 @@
         scene.add(pedroModel);
         return pedroModel;
       })();
-<<<<<<< HEAD
-      
-      if (posZ < 0)
-      {
-        playerGlb.rotation.y = degreesToRadians(55);
-        playerGlb.position.z = posZ - 1.1;
-        playerGlb.position.x += 1;
-        // 
-        tableGlb.rotation.z = -pi;
-      }
-      else{
-=======
       // playerGlb.position.x -= 1;
       if (posZ < 0) {
         playerGlb.rotation.y = degreesToRadians(55);
@@ -636,13 +592,11 @@
         playerGlb.position.x += 1;
         tableGlb.rotation.z = Math.PI;
       } else {
->>>>>>> 13f1a56c
         playerGlb.rotation.y = degreesToRadians(235);
         playerGlb.position.z = posZ + 1;
         playerGlb.position.x -= 1;
         // playerGlb.position.x -= 1;
       }
-<<<<<<< HEAD
       // playerGlb.position.x -= 7.2;
       // playerGlb.position.z += 0.7; // TODO : FINISH ANIM FOR COUCH
 
@@ -655,17 +609,6 @@
           element.position.z = posZ;
           element.visible = false;
       })
-=======
-
-      modelsGlb.forEach((element) => {
-        element.castShadow = true;
-        element.receiveShadow = true;
-        element.position.x = posX;
-        element.position.y = posY;
-        element.position.z = posZ;
-        element.visible = false;
-      });
->>>>>>> 13f1a56c
       tableGlb.rotation.x = -pi / 2;
       modelsGlb[0].visible = true;
 
@@ -847,6 +790,8 @@
     }
     let scoreSwitch = MAX_SCORE / 3;
     function resetBall(direction) {
+      const looserBumper = direction < 0 ? 1 : 0;
+      lifePointUI?.decreasePoint(looserBumper, 20 / MAX_SCORE);
       if (Bumpers[0].score == MAX_SCORE || Bumpers[1].score == MAX_SCORE) {
         gameStateContainer.isGamePlaying = false;
         stop();
@@ -860,10 +805,8 @@
       }
       Ball.temporalSpeed.x = 1;
       Ball.temporalSpeed.z = 1;
-      const looserBumper = direction < 0 ? 1 : 0;
 
       lastBumperCollided = looserBumper;
-      lifePointUI?.decreasePoint(looserBumper, 20 / MAX_SCORE);
       Ball.sphereUpdate.x = Bumpers[looserBumper].playerGlb.position.x;
       Ball.sphereUpdate.z = Bumpers[looserBumper].playerGlb.position.z + 2 * direction;
       Bumpers[looserBumper].gltfStore.action[Bumpers[looserBumper].currentAction][0].fadeOut(0.1);
@@ -1172,15 +1115,9 @@
           buffUI?.showIcon('long');
           break;
         case 2:
-<<<<<<< HEAD
           dirz < 0 ? Bumpers[Math.abs(lastBumperCollided - 1)].playerGlb.position.x += 1 : Bumpers[Math.abs(lastBumperCollided - 1)].playerGlb.position.x -= 1;
           // Bumpers[Math.abs(lastBumperCollided - 1)].playerGlb.position.x -= 1;
           Bumpers[Math.abs(lastBumperCollided - 1)].modelsGlb[Bumpers[Math.abs(lastBumperCollided - 1)].modelChoosen].visible = false;
-=======
-          Bumpers[Math.abs(lastBumperCollided - 1)].modelsGlb[
-            Bumpers[Math.abs(lastBumperCollided - 1)].modelChoosen
-          ].visible = false;
->>>>>>> 13f1a56c
           Bumpers[Math.abs(lastBumperCollided - 1)].modelChoosen = 2;
           Bumpers[Math.abs(lastBumperCollided - 1)].modelsGlb[
             Bumpers[Math.abs(lastBumperCollided - 1)].modelChoosen
