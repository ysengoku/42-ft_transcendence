import * as THREE from 'three';
import { OrbitControls } from '/node_modules/three/examples/jsm/controls/OrbitControls.js';
import { GLTFLoader } from '/node_modules/three/examples/jsm/loaders/GLTFLoader.js';
import pedro from '/3d_models/lilguy.glb?url';
import audiourl from '/audio/score_sound.mp3?url';
import { router } from '@router';
import { auth } from '@auth';
import { showAlertMessageForDuration, ALERT_TYPE, ERROR_MESSAGES } from '@utils';

export class MultiplayerGame extends HTMLElement {
  #navbarHeight = 64;

  #state = {
    gameId: '',
  };

  constructor() {
    super();

    this.overlay = null;
    this.overlayMessageWrapper = null;
    this.overlayButton1 = null;
    this.overlayButton2 = null;

    this.onDocumentKeyDown = this.onDocumentKeyDown.bind(this);
    this.onDocumentKeyUp = this.onDocumentKeyUp.bind(this);
    // this.windowResize = this.windowResize.bind(this);
    this.requestNewMatchmaking = this.requestNewMatchmaking.bind(this);
    this.navigateToHome = this.navigateToHome.bind(this);
  }

  async setParam(param) {
    const authStatus = await auth.fetchAuthStatus();
    if (!authStatus.success) {
      showAlertMessageForDuration(ALERT_TYPE.ERROR, ERROR_MESSAGES.SESSION_EXPIRED);
      router.navigate('/login');
      return;
    }
    if (!param.id) {
      const notFound = document.createElement('page-not-found');
      this.innerHTML = notFound.outerHTML;
      return;
    }
    const navbar = document.querySelector('.navbar');
    this.#navbarHeight = navbar.offsetHeight;

    this.#state.gameId = param.id;
    this.render();
  }

<<<<<<< HEAD
    game() {
        const audio = new Audio(audiourl);
        const renderer = new THREE.WebGLRenderer();
        renderer.setSize(window.innerWidth, window.innerHeight);
        renderer.shadowMap.enabled = true;
        document.querySelector('#content').appendChild(renderer.domElement);

        const rendererWidth = renderer.domElement.offsetWidth;
        const rendererHeight = renderer.domElement.offsetHeight;

        const scene = new THREE.Scene();
        const loader = new GLTFLoader();

        const camera = new THREE.PerspectiveCamera(45, rendererWidth / rendererHeight, 0.1, 2000);
        const orbit = new OrbitControls(camera, renderer.domElement);

        let mixer;
        const normalMaterial = new THREE.MeshNormalMaterial();

        const ligths = [new THREE.DirectionalLight(0xffffff), new THREE.DirectionalLight(0xffffff), new THREE.DirectionalLight(0xffffff), new THREE.DirectionalLight(0xffffff)];

        const playerglb = (() => {
            const pedro_model = new THREE.Object3D();
            loader.load(
                pedro,
                function(gltf) {
                    const model = gltf.scene;
                    model.position.y = 7;
                    model.position.z = 0;
                    model.position.x = 0;
                    mixer = new THREE.AnimationMixer(model);
                    const idleAction = mixer
                        .clipAction(THREE.AnimationUtils.subclip(gltf.animations[0], 'idle', 0, 221))
                        .setDuration(6)
                        .play();
                    const idleAction2 = mixer
                        .clipAction(THREE.AnimationUtils.subclip(gltf.animations[1], 'idle', 0, 221))
                        .setDuration(6)
                        .play();
                    idleAction.play();
                    idleAction2.play();
                    pedro_model.add(gltf.scene);
                },
                undefined,
                function(error) {
                    console.error(error);
                },
            );
            pedro_model.scale.set(0.1, 0.1, 0.1);
            scene.add(pedro_model);
            return pedro_model;
        })();

        const Coin = ((posX, posY, posZ) => {
            const cylinderGeometry = new THREE.CylinderGeometry(0.5,0.5,0.1);
            const cylinderMesh = new THREE.Mesh(cylinderGeometry, normalMaterial);
        
            cylinderMesh.position.x = posX;
            cylinderMesh.position.y = posY;
            cylinderMesh.position.z = posZ;
            cylinderMesh.rotation.z = -Math.PI / 2;
            cylinderMesh.rotation.y = -Math.PI / 2;
            cylinderMesh.castShadow = true;
            scene.add(cylinderMesh);
            const cylinderUpdate = new THREE.Vector3(posX, posY, posZ);
            const velocity = new THREE.Vector3(0.01, 0, 0);
            let lenghtHalf = 0.25;

            return ({

                get lenghtHalf() { return lenghtHalf; },
                set lenghtHalf(newLenghtHalf) { lenghtHalf = newLenghtHalf; },
                cylinderMesh,
                cylinderUpdate,
                velocity,
            });
        })(-9.25, 1, 0);


        const Ball = ((posX, posY, posZ) => {
            const sphereGeometry = new THREE.SphereGeometry(0.5);
            const sphereMesh = new THREE.Mesh(sphereGeometry, normalMaterial);
            sphereMesh.position.x = posX;
            sphereMesh.position.y = posY;
            sphereMesh.position.z = posZ;
            sphereMesh.castShadow = true;
            const sphereUpdate = new THREE.Vector3(posX, posY, posZ);
            scene.add(sphereMesh);

            let hasCollidedWithBumper1 = false;
            let hasCollidedWithBumper2 = false;
            let hasCollidedWithWall = false;

            return ({

                get hasCollidedWithBumper1() { return hasCollidedWithBumper1 },
                set hasCollidedWithBumper1(newHasCollidedWithBumper1) { hasCollidedWithBumper1 = newHasCollidedWithBumper1 },

                get hasCollidedWithBumper2() { return hasCollidedWithBumper2 },
                set hasCollidedWithBumper2(newHasCollidedWithBumper2) { hasCollidedWithBumper2 = newHasCollidedWithBumper2 },

                get hasCollidedWithWall() { return hasCollidedWithWall },
                set hasCollidedWithWall(newHasCollidedWithWall) { hasCollidedWithWall = newHasCollidedWithWall },

                sphereMesh,
                sphereUpdate,
            });
        })(0, 1, 0);

        camera.position.set(10, 15, -22);
        orbit.update();

        ligths[0].position.set(0, 10, 30);
        ligths[1].position.set(10, 0, 30);
        ligths[2].position.set(0, 10, -30);
        ligths[3].position.set(0, -10, 0);
        for (let i = 0; i < 4; i++)
            scene.add(ligths[i]);

        const BumperFactory = (posX, posY, posZ) => {
            const cubeGeometry = new THREE.BoxGeometry(5, 1, 1);
            const cubeMesh = new THREE.Mesh(cubeGeometry, normalMaterial);

            cubeMesh.position.x = posX;
            cubeMesh.position.y = posY;
            cubeMesh.position.z = posZ;
            cubeMesh.castShadow = true;
            scene.add(cubeMesh);

            const cubeUpdate = new THREE.Vector3(posX, posY, posZ);
            const dir_z = -Math.sign(posZ);
            const inputQueue = [];
            // let   lenghtHalf = 2.5;
            // let   widthHalf = 0.5;
            // let   controlReverse = false;
            let   speed = 0.25;
            let   score = 0;
            
            return ({
                cubeMesh,
                cubeUpdate,

                get speed() { return speed; },
                set speed(newSpeed) { speed = newSpeed; },
                get score() { return score; },
                set score(newScore) { score = newScore; },
                get inputQueue() { return inputQueue; },
                // get controlReverse() { return controlReverse; },
                // set controlReverse(newControlReverse) { controlReverse = newControlReverse; },
                // get lenghtHalf() { return lenghtHalf; },
                // set lenghtHalf(newLenghtHalf) { lenghtHalf = newLenghtHalf; },
                // get widthHalf() { return widthHalf; },
                // set widthHalf(newWidthHalf) { widthHalf = newWidthHalf; },
                get dir_z() { return dir_z; },
            });
        }

        const Bumpers = [BumperFactory(0, 1, -9), BumperFactory(0, 1, 9)];

        const WallFactory = (posX, posY, posZ) => {
            const wallGeometry = new THREE.BoxGeometry(20, 5, 1);
            const wallMesh = new THREE.Mesh(wallGeometry, normalMaterial);
            wallMesh.position.x = posX;
            wallMesh.position.y = posY;
            wallMesh.position.z = posZ;
            wallMesh.rotation.y = -Math.PI / 2;
            wallMesh.castShadow = true;
            scene.add(wallMesh);

            return ({
                wallMesh,
            });
        }
        const Walls = [WallFactory(10, 2.5, 0), WallFactory(-10, 2.5, 0)];

        (() => {
            const phongMaterial = new THREE.MeshPhongMaterial();
            const planeGeometry = new THREE.PlaneGeometry(25, 25);
            const planeMesh = new THREE.Mesh(planeGeometry, phongMaterial);
            planeMesh.rotateX(-Math.PI / 2);
            planeMesh.receiveShadow = true;
            scene.add(planeMesh);
        })();

        const clock = new THREE.Clock();

        const pongSocket = new WebSocket('wss://' + window.location.host + '/ws/pong/' + this.#state.gameId + '/');

        let lastBumperCollided;
        function updateState(data) {
            if (!data)
                return;
            data.last_bumper_collided == "_bumper_1" ? lastBumperCollided = 0 : lastBumperCollided = 1;
            
            Ball.hasCollidedWithBumper1 = data.ball.has_collided_with_bumper_1;
            Ball.hasCollidedWithBumper2 = data.ball.has_collided_with_bumper_2;
            Ball.hasCollidedWithWall = data.ball.has_collided_with_wall;

            Ball.sphereUpdate.z = data.ball.z;
            Ball.sphereUpdate.x = data.ball.x;

            Coin.cylinderUpdate.z = data.coin.z;
            Coin.cylinderUpdate.x = data.coin.x;

            Bumpers[0].score = data.bumper_1.score;
            Bumpers[0].cubeMesh.position.x = data.bumper_1.x;

            Bumpers[1].score = data.bumper_2.score;
            Bumpers[1].cubeMesh.position.x = data.bumper_2.x;

            if (data.current_buff_or_debuff != -1)
            {
                if (data.current_buff_or_debuff == 2)
                    Bumpers[lastBumperCollided].cubeMesh.scale.x = 0.5;
                else if (data.current_buff_or_debuff == 3)
                    Bumpers[lastBumperCollided].cubeMesh.scale.x = 2;
                else if (data.current_buff_or_debuff == 4)
                    Bumpers[lastBumperCollided].cubeMesh.scale.z = 3;
                else if (data.current_buff_or_debuff == -2)
                    Bumpers[lastBumperCollided].cubeMesh.scale.x = 1;
                else if (data.current_buff_or_debuff == -3)
                    Bumpers[lastBumperCollided].cubeMesh.scale.x = 1;
                else if (data.current_buff_or_debuff == -4)
                    Bumpers[lastBumperCollided].cubeMesh.scale.z = 1;
            }
        }

        // function updateBuff(data)
        // {
        //     if (!data)
        //         return;

        //     
        //     if (data.current_buff_or_debuff != -1)
        //     {

        //     }
        // }

        pongSocket.addEventListener("open", function(_) {
            console.log('Success! :3 ')
        });

        let data;
        let ourBumper;
        let player_id = '';
        pongSocket.addEventListener("message", function(e) {
            data = JSON.parse(e.data)
            switch (data.event) {
                case "game_tick":
                    updateState(data.state);
                    // if (data.state.someone_scored)
                    //     audio.cloneNode().play();
                    break;
                case "joined":
                    player_id = data.player_id;
                    console.log(player_id)
                    // console.log(data.bumper)
                    break;
                // case "":
                //     updateBuff(data.state)
                //     break;
                default:
                    break;
            }
        });

        pongSocket.addEventListener("close", function(_) {
            console.log('PONG socket was nice! :3');
        });

        function animate() {
            requestAnimationFrame(animate);
            let delta = Math.min(clock.getDelta(), 0.1);

            Ball.sphereMesh.position.set(Ball.sphereUpdate.x, 1, Ball.sphereUpdate.z);
            Coin.cylinderMesh.position.set(Coin.cylinderUpdate.x, 1, Coin.cylinderUpdate.z);
            // console.log(Coin.cylinderMesh.position);
            if (mixer) {
                mixer.update(delta);
            }
            renderer.render(scene, camera);
        }

        document.addEventListener('keydown', onDocumentKeyDown, true);
        document.addEventListener('keyup', onDocumentKeyUp, true);
        function onDocumentKeyDown(event) {
            if (event.defaultPrevented) {
                return; // Do noplayerglb if the event was already processed
            }
            var keyCode = event.code;
            if (keyCode == 'ArrowLeft') {1
                let now = Date.now();
                console.log(now);
                Bumpers[1].inputQueue.push(now);
                pongSocket.send(JSON.stringify({ action: "move_left", content: now, player_id }))
            }
            if (keyCode == 'ArrowRight') {
                let now = -Date.now();
                console.log(now);
                Bumpers[1].inputQueue.push(now);
                pongSocket.send(JSON.stringify({ action: "move_right", content: now, player_id }))
            }
            if (keyCode == 'KeyA') {
                let now = Date.now();
                console.log(now);
                Bumpers[1].inputQueue.push(now);
                pongSocket.send(JSON.stringify({ action: "move_left", content: now, player_id }))
            }
            if (keyCode == 'KeyD') {
                let now = -Date.now();
                console.log(now);
                Bumpers[1].inputQueue.push(now);
                pongSocket.send(JSON.stringify({ action: "move_right", content: now, player_id }))
            }
            event.preventDefault();
        }
        function onDocumentKeyUp(event) {
            if (event.defaultPrevented) {
                return; // Do noplayerglb if the event was already processed
            }
            var keyCode = event.code;
            if (keyCode == 'ArrowLeft')
                pongSocket.send(JSON.stringify({ action: "move_left", content: false, player_id }))
            if (keyCode == 'ArrowRight')
                pongSocket.send(JSON.stringify({ action: "move_right", content: false, player_id }))
            if (keyCode == 'KeyA')
                pongSocket.send(JSON.stringify({ action: "move_left", content: false, player_id }))
            if (keyCode == 'KeyD')
                pongSocket.send(JSON.stringify({ action: "move_right", content: false, player_id }))
            event.preventDefault();
        }

        return [camera, renderer, animate];
=======
  disconnectedCallback() {
    document.querySelector('#content').classList.remove('position-relative', 'overflow-hidden');
    document.removeEventListener('keydown', this.onDocumentKeyDown, true);
    document.removeEventListener('keyup', this.onDocumentKeyUp, true);
    // window.removeEventListener('resize', this.windowResize);
>>>>>>> ebefcb91
  }

  onDocumentKeyDown(event) {
    if (event.defaultPrevented) {
      return; // Do noplayerglb if the event was already processed
    }
    var keyCode = event.code;
    if (keyCode == 'ArrowLeft') {
      pongSocket.send(JSON.stringify({ action: 'move_left', content: true, playerId }));
    }
    if (keyCode == 'ArrowRight') {
      pongSocket.send(JSON.stringify({ action: 'move_right', content: true, playerId }));
    }
    if (keyCode == 'KeyA') {
      pongSocket.send(JSON.stringify({ action: 'move_left', content: true, playerId }));
    }
    if (keyCode == 'KeyD') {
      pongSocket.send(JSON.stringify({ action: 'move_right', content: true, playerId }));
    }
    event.preventDefault();
  }

  onDocumentKeyUp(event) {
    if (event.defaultPrevented) {
      return; // Do noplayerglb if the event was already processed
    }
    var keyCode = event.code;
    if (keyCode == 'ArrowLeft') {
      pongSocket.send(JSON.stringify({ action: 'move_left', content: false, playerId }));
    }
    if (keyCode == 'ArrowRight') {
      pongSocket.send(JSON.stringify({ action: 'move_right', content: false, playerId }));
    }
    if (keyCode == 'KeyA') {
      pongSocket.send(JSON.stringify({ action: 'move_left', content: false, playerId }));
    }
    if (keyCode == 'KeyD') {
      pongSocket.send(JSON.stringify({ action: 'move_right', content: false, playerId }));
    }
    event.preventDefault();
  }

  game() {
    const audio = new Audio(audiourl);
    const renderer = new THREE.WebGLRenderer();
    renderer.setSize(window.innerWidth, window.innerHeight - this.#navbarHeight);
    renderer.shadowMap.enabled = true;
    document.querySelector('#content').appendChild(renderer.domElement);

    const rendererWidth = renderer.domElement.offsetWidth;
    const rendererHeight = renderer.domElement.offsetHeight;

    const scene = new THREE.Scene();
    const loader = new GLTFLoader();

    const camera = new THREE.PerspectiveCamera(45, rendererWidth / rendererHeight, 0.1, 2000);
    const orbit = new OrbitControls(camera, renderer.domElement);

    let mixer;
    const normalMaterial = new THREE.MeshNormalMaterial();

    const ligths = [
      new THREE.DirectionalLight(0xffffff),
      new THREE.DirectionalLight(0xffffff),
      new THREE.DirectionalLight(0xffffff),
      new THREE.DirectionalLight(0xffffff),
    ];

    const playerglb = (() => {
      const pedroModel = new THREE.Object3D();
      loader.load(
        pedro,
        function(gltf) {
          const model = gltf.scene;
          model.position.y = 7;
          model.position.z = 0;
          model.position.x = 0;
          mixer = new THREE.AnimationMixer(model);
          const idleAction = mixer
            .clipAction(THREE.AnimationUtils.subclip(gltf.animations[0], 'idle', 0, 221))
            .setDuration(6)
            .play();
          const idleAction2 = mixer
            .clipAction(THREE.AnimationUtils.subclip(gltf.animations[1], 'idle', 0, 221))
            .setDuration(6)
            .play();
          idleAction.play();
          idleAction2.play();
          pedroModel.add(gltf.scene);
        },
        undefined,
        function(error) {
          console.error(error);
        },
      );
      pedroModel.scale.set(0.1, 0.1, 0.1);
      scene.add(pedroModel);
      return pedroModel;
    })();

    const Ball = ((posX, posY, posZ) => {
      const sphereGeometry = new THREE.SphereGeometry(0.5);
      const sphereMesh = new THREE.Mesh(sphereGeometry, normalMaterial);
      sphereMesh.position.x = posX;
      sphereMesh.position.y = posY;
      sphereMesh.position.z = posZ;
      sphereMesh.castShadow = true;
      const sphereUpdate = new THREE.Vector3(posX, posY, posZ);
      scene.add(sphereMesh);

      let hasCollidedWithBumper1 = false;
      let hasCollidedWithBumper2 = false;
      let hasCollidedWithWall = false;

      return ({

        get hasCollidedWithBumper1() {
          return hasCollidedWithBumper1;
        },
        set hasCollidedWithBumper1(newHasCollidedWithBumper1) {
          hasCollidedWithBumper1 = newHasCollidedWithBumper1;
        },

        get hasCollidedWithBumper2() {
          return hasCollidedWithBumper2;
        },
        set hasCollidedWithBumper2(newHasCollidedWithBumper2) {
          hasCollidedWithBumper2 = newHasCollidedWithBumper2;
        },

        get hasCollidedWithWall() {
          return hasCollidedWithWall;
        },
        set hasCollidedWithWall(newHasCollidedWithWall) {
          hasCollidedWithWall = newHasCollidedWithWall;
        },

        sphereMesh,
        sphereUpdate,
      });
    })(0, 1, 0);

    camera.position.set(10, 15, -22);
    orbit.update();

    ligths[0].position.set(0, 10, 30);
    ligths[1].position.set(10, 0, 30);
    ligths[2].position.set(0, 10, -30);
    ligths[3].position.set(0, -10, 0);
    for (let i = 0; i < 4; i++) {
      scene.add(ligths[i]);
    }

    const BumperFactory = (posX, posY, posZ) => {
      const cubeGeometry = new THREE.BoxGeometry(5, 1, 1);
      const cubeMesh = new THREE.Mesh(cubeGeometry, normalMaterial);
      cubeMesh.position.x = posX;
      cubeMesh.position.y = posY;
      cubeMesh.position.z = posZ;
      cubeMesh.castShadow = true;
      scene.add(cubeMesh);

      let score = 0;
      return ({
        cubeMesh,
        cubeGeometry,

        get score() {
          return score;
        },
        set score(newScore) {
          score = newScore;
        },
      });
    };

    /* eslint-disable-next-line new-cap */
    const Bumpers = [BumperFactory(0, 1, -9), BumperFactory(0, 1, 9)];

    const WallFactory = (posX, posY, posZ) => {
      const wallGeometry = new THREE.BoxGeometry(20, 5, 1);
      const wallMesh = new THREE.Mesh(wallGeometry, normalMaterial);
      wallMesh.position.x = posX;
      wallMesh.position.y = posY;
      wallMesh.position.z = posZ;
      wallMesh.rotation.y = -Math.PI / 2;
      wallMesh.castShadow = true;
      scene.add(wallMesh);

      return ({
        wallMesh,
      });
    };
    /* eslint-disable-next-line new-cap */
    const Walls = [WallFactory(10, 2.5, 0), WallFactory(-10, 2.5, 0)];

    (() => {
      const phongMaterial = new THREE.MeshPhongMaterial();
      const planeGeometry = new THREE.PlaneGeometry(25, 25);
      const planeMesh = new THREE.Mesh(planeGeometry, phongMaterial);
      planeMesh.rotateX(-Math.PI / 2);
      planeMesh.receiveShadow = true;
      scene.add(planeMesh);
    })();

    const clock = new THREE.Clock();

    const pongSocket = new WebSocket('wss://' + window.location.host + '/ws/pong/' + this.#state.gameId + '/');

    function updateState(data) {
      if (!data) {
        return;
      }
      Ball.hasCollidedWithBumper1 = data.ball.has_collided_with_bumper_1;
      Ball.hasCollidedWithBumper2 = data.ball.has_collided_with_bumper_2;
      Ball.hasCollidedWithWall = data.ball.has_collided_with_wall;

      Ball.sphereUpdate.z = data.ball.z;
      Ball.sphereUpdate.x = data.ball.x;

      Bumpers[0].score = data.bumper_1.score;
      Bumpers[0].cubeMesh.position.x = data.bumper_1.x;

      Bumpers[1].score = data.bumper_2.score;
      Bumpers[1].cubeMesh.position.x = data.bumper_2.x;
      // lastScore = data.last_score;
    }

    pongSocket.addEventListener('open', function(_) {
      console.log('Success! :3 ');
    });

    let data;
    let playerId = '';
    pongSocket.addEventListener('message', (e) => {
      data = JSON.parse(e.data);
      switch (data.action) {
        case 'state_updated':
          updateState(data.state);
          // if (data.state.someone_scored)
          //     audio.cloneNode().play();
          break;
        case 'player_joined':
          playerId = data.player_id;
          break;
        case 'game_paused':
          devLog('Game paused');
          this.showOverlay('pause', data.state);
          break;
        case 'game_unpaused':
          devLog('Game unpaused');
          this.hideOverlay();
          break;
        case 'game_cancelled':
          devLog('Game cancelled');
          this.showOverlay('cancel');
          break;
        default:
          break;
      }
    });

    pongSocket.addEventListener('close', function(_) {
      console.log('PONG socket was nice! :3');
    });

    function animate() {
      requestAnimationFrame(animate);
      let delta = Math.min(clock.getDelta(), 0.1);

      Ball.sphereMesh.position.set(Ball.sphereUpdate.x, 1, Ball.sphereUpdate.z);
      if (mixer) {
        mixer.update(delta);
      }
      renderer.render(scene, camera);
    }

    document.addEventListener('keydown', this.onDocumentKeyDown, true);
    document.addEventListener('keyup', this.onDocumentKeyUp, true);
    // function onDocumentKeyDown(event) {
    //   if (event.defaultPrevented) {
    //     return; // Do noplayerglb if the event was already processed
    //   }
    //   var keyCode = event.code;
    //   if (keyCode == 'ArrowLeft') {
    //     pongSocket.send(JSON.stringify({ action: 'move_left', content: true, playerId }))
    //   }
    //   if (keyCode == 'ArrowRight') {
    //     pongSocket.send(JSON.stringify({ action: 'move_right', content: true, playerId }))
    //   }
    //   if (keyCode == 'KeyA') {
    //     pongSocket.send(JSON.stringify({ action: 'move_left', content: true, playerId }))
    //   }
    //   if (keyCode == 'KeyD') {
    //     pongSocket.send(JSON.stringify({ action: 'move_right', content: true, playerId }))
    //   }
    //   event.preventDefault();
    // }
    // function onDocumentKeyUp(event) {
    //   if (event.defaultPrevented) {
    //     return; // Do noplayerglb if the event was already processed
    //   }
    //   var keyCode = event.code;
    //   if (keyCode == 'ArrowLeft') {
    //     pongSocket.send(JSON.stringify({ action: 'move_left', content: false, playerId }))
    //   }
    //   if (keyCode == 'ArrowRight') {
    //     pongSocket.send(JSON.stringify({ action: 'move_right', content: false, playerId }))
    //   }k
    //   if (keyCode == 'KeyA') {
    //     pongSocket.send(JSON.stringify({ action: 'move_left', content: false, playerId }))
    //   }
    //   if (keyCode == 'KeyD') {
    //     pongSocket.send(JSON.stringify({ action: 'move_right', content: false, playerId }))
    //   }
    //   event.preventDefault();
    // }

    return [camera, renderer, animate];
  }

  render() {
    // this.innerHTML = ``;
    document.querySelector('#content').classList.add('position-relative');
    this.innerHTML = this.overlayTemplate();
    this.overlay = this.querySelector('#overlay');
    this.overlayMessageWrapper = this.querySelector('#overlay-message-wrapper');
    this.overlayButton1 = this.querySelector('#overlay-button1');
    this.overlayButton2 = this.querySelector('#overlay-button2');

    const navbarHeight = this.#navbarHeight;
    const [camera, renderer, animate] = this.game();
    window.addEventListener('resize', function () {
      renderer.setSize(window.innerWidth, window.innerHeight - navbarHeight);
      const rendererWidth = renderer.domElement.offsetWidth;
      const rendererHeight = renderer.domElement.offsetHeight;
      camera.aspect = rendererWidth / rendererHeight;
      camera.updateProjectionMatrix();
    });
    animate();

    // ----- TEST ---------------
    // mock data
    // const data = {
    //   state: {
    //     name: 'Alice',
    //     remaining_time: 10,
    //   }
    // }
    // setTimeout(() => {
    // this.showOverlay('pause', data.state)
    // }, 2000);
    // setTimeout(() => {
    //   this.hideOverlay()
    // }, 4000);
    // setTimeout(() => {
    // this.showOverlay('cancel');
    // }, 6000);
    // --------------------------
  }

  showOverlay(action, state = null) {
    const element = document.createElement('div');
    element.innerHTML = this.overlayContentTemplate[action];
    this.overlayMessageWrapper.appendChild(element);
    this.overlay.classList.add('overlay-dark');
    this.overlayMessageWrapper.classList.remove('d-none');

    switch (action) {
      case 'pause':
        let remainingTime = state.remaining_time;
        this.overlayMessageContent = this.querySelector('#overlay-message-content');
        this.overlayMessageTimer = this.querySelector('#overlat-message-timer');
        this.overlayMessageContent.textContent = `Player ${state.name} disconnected.`;
        this.overlayMessageTimer.textContent = remainingTime;
        // TODO: Set timer
        break;
      case 'cancel':
        this.overlayButton1 = this.querySelector('#overlay-button1');
        this.overlayButton2 = this.querySelector('#overlay-button2');
        this.overlayButton1.addEventListener('click', this.requestNewMatchmaking);
        this.overlayButton2.addEventListener('click', this.navigateToHome);
        break;
    }
  }

  hideOverlay() {
    this.overlay.classList.remove('overlay-dark');
    this.overlayMessageWrapper.classList.add('d-none');
    this.overlayMessageWrapper.innerHTML = '';

    this.overlayButton1?.removeEventListener('click', this.requestNewMatchmaking);
    this.overlayButton2?.removeEventListener('click', this.navigateToHome);
    this.overlayButton1 = null;
    this.overlayButton2 = null;
  }

  requestNewMatchmaking() {
    router.navigate('/duel', { status: 'matchmaking' });
  }

  navigateToHome() {
    router.navigate('/home');
  }

  overlayTemplate() {
    return `
    <style>
    #overlay {
      z-index: 10;
      top: 0;
      left: 0;
    }
    .overlay-dark {
      background-color: rgba(var(--pm-gray-700-rgb), 0.8);
    }
    #overlay-message-wrapper {
      top: 50%;
      left: 50%;
      transform: translate(-50%, -50%);
      color: rgba(var(--pm-gray-100-rgb), 0.9) !important;
      background-color: rgba(var(--pm-gray-700-rgb), 0.8);
      padding-left: 40px;
      padding-right: 40px;
    }
    #overlay-message-title {
      font-family: 'van dyke';
    }
    #overlay-button1,
    #overlay-button2 {
      color: rgba(var(--pm-gray-100-rgb), 0.9) !important;
    }
    </style>
    <div id="overlay" class="position-absolute w-100 h-100">
      <div id="overlay-message-wrapper" class="position-absolute text-center wood-board pt-5 pb-3 d-none"></div>
    </div>
    `;
  }

  overlayContentTemplate = {
    pause: `
      <div id="overlay-message-title" class="fs-2">Game paused</div>
      <div id="overlay-message-content" class="mb-5"></div>
      <div class="d-flex flex-row align-items-center my-3">
        <div>Game will end in &nbsp</div>
        <div id="overlat-message-timer" class="fs-4 m-0"></div>
        <div>&nbspseconds</div>
      </div>
      `,
    cancel: `
      <div id="overlay-message-title" class="fs-2">Game canceled</div>
      <div id="overlay-message-content" class="mb-3">Player failed to connect.</div>
      <div class="d-flex flex-column mt-5">
        <button id="overlay-button1" class="btn fw-bold">Bring me another rival</button>
        <button id="overlay-button2" class="btn fw-bold">Back to Saloon</button>
      </div>
    `,
  };
}

customElements.define('multiplayer-game', MultiplayerGame);<|MERGE_RESOLUTION|>--- conflicted
+++ resolved
@@ -48,27 +48,78 @@
     this.render();
   }
 
-<<<<<<< HEAD
-    game() {
-        const audio = new Audio(audiourl);
-        const renderer = new THREE.WebGLRenderer();
-        renderer.setSize(window.innerWidth, window.innerHeight);
-        renderer.shadowMap.enabled = true;
-        document.querySelector('#content').appendChild(renderer.domElement);
-
-        const rendererWidth = renderer.domElement.offsetWidth;
-        const rendererHeight = renderer.domElement.offsetHeight;
-
-        const scene = new THREE.Scene();
-        const loader = new GLTFLoader();
-
-        const camera = new THREE.PerspectiveCamera(45, rendererWidth / rendererHeight, 0.1, 2000);
-        const orbit = new OrbitControls(camera, renderer.domElement);
-
-        let mixer;
-        const normalMaterial = new THREE.MeshNormalMaterial();
-
-        const ligths = [new THREE.DirectionalLight(0xffffff), new THREE.DirectionalLight(0xffffff), new THREE.DirectionalLight(0xffffff), new THREE.DirectionalLight(0xffffff)];
+  disconnectedCallback() {
+    document.querySelector('#content').classList.remove('position-relative', 'overflow-hidden');
+    document.removeEventListener('keydown', this.onDocumentKeyDown, true);
+    document.removeEventListener('keyup', this.onDocumentKeyUp, true);
+    // window.removeEventListener('resize', this.windowResize);
+  }
+
+  onDocumentKeyDown(event) {
+    if (event.defaultPrevented) {
+      return; // Do noplayerglb if the event was already processed
+    }
+    var keyCode = event.code;
+    if (keyCode == 'ArrowLeft') {
+      pongSocket.send(JSON.stringify({ action: 'move_left', content: true, playerId }));
+    }
+    if (keyCode == 'ArrowRight') {
+      pongSocket.send(JSON.stringify({ action: 'move_right', content: true, playerId }));
+    }
+    if (keyCode == 'KeyA') {
+      pongSocket.send(JSON.stringify({ action: 'move_left', content: true, playerId }));
+    }
+    if (keyCode == 'KeyD') {
+      pongSocket.send(JSON.stringify({ action: 'move_right', content: true, playerId }));
+    }
+    event.preventDefault();
+  }
+
+  onDocumentKeyUp(event) {
+    if (event.defaultPrevented) {
+      return; // Do noplayerglb if the event was already processed
+    }
+    var keyCode = event.code;
+    if (keyCode == 'ArrowLeft') {
+      pongSocket.send(JSON.stringify({ action: 'move_left', content: false, playerId }));
+    }
+    if (keyCode == 'ArrowRight') {
+      pongSocket.send(JSON.stringify({ action: 'move_right', content: false, playerId }));
+    }
+    if (keyCode == 'KeyA') {
+      pongSocket.send(JSON.stringify({ action: 'move_left', content: false, playerId }));
+    }
+    if (keyCode == 'KeyD') {
+      pongSocket.send(JSON.stringify({ action: 'move_right', content: false, playerId }));
+    }
+    event.preventDefault();
+  }
+
+  game() {
+    const audio = new Audio(audiourl);
+    const renderer = new THREE.WebGLRenderer();
+    renderer.setSize(window.innerWidth, window.innerHeight - this.#navbarHeight);
+    renderer.shadowMap.enabled = true;
+    document.querySelector('#content').appendChild(renderer.domElement);
+
+    const rendererWidth = renderer.domElement.offsetWidth;
+    const rendererHeight = renderer.domElement.offsetHeight;
+
+    const scene = new THREE.Scene();
+    const loader = new GLTFLoader();
+
+    const camera = new THREE.PerspectiveCamera(45, rendererWidth / rendererHeight, 0.1, 2000);
+    const orbit = new OrbitControls(camera, renderer.domElement);
+
+    let mixer;
+    const normalMaterial = new THREE.MeshNormalMaterial();
+
+    const ligths = [
+      new THREE.DirectionalLight(0xffffff),
+      new THREE.DirectionalLight(0xffffff),
+      new THREE.DirectionalLight(0xffffff),
+      new THREE.DirectionalLight(0xffffff),
+    ];
 
         const playerglb = (() => {
             const pedro_model = new THREE.Object3D();
@@ -128,45 +179,58 @@
         })(-9.25, 1, 0);
 
 
-        const Ball = ((posX, posY, posZ) => {
-            const sphereGeometry = new THREE.SphereGeometry(0.5);
-            const sphereMesh = new THREE.Mesh(sphereGeometry, normalMaterial);
-            sphereMesh.position.x = posX;
-            sphereMesh.position.y = posY;
-            sphereMesh.position.z = posZ;
-            sphereMesh.castShadow = true;
-            const sphereUpdate = new THREE.Vector3(posX, posY, posZ);
-            scene.add(sphereMesh);
-
-            let hasCollidedWithBumper1 = false;
-            let hasCollidedWithBumper2 = false;
-            let hasCollidedWithWall = false;
-
-            return ({
-
-                get hasCollidedWithBumper1() { return hasCollidedWithBumper1 },
-                set hasCollidedWithBumper1(newHasCollidedWithBumper1) { hasCollidedWithBumper1 = newHasCollidedWithBumper1 },
-
-                get hasCollidedWithBumper2() { return hasCollidedWithBumper2 },
-                set hasCollidedWithBumper2(newHasCollidedWithBumper2) { hasCollidedWithBumper2 = newHasCollidedWithBumper2 },
-
-                get hasCollidedWithWall() { return hasCollidedWithWall },
-                set hasCollidedWithWall(newHasCollidedWithWall) { hasCollidedWithWall = newHasCollidedWithWall },
-
-                sphereMesh,
-                sphereUpdate,
-            });
-        })(0, 1, 0);
-
-        camera.position.set(10, 15, -22);
-        orbit.update();
-
-        ligths[0].position.set(0, 10, 30);
-        ligths[1].position.set(10, 0, 30);
-        ligths[2].position.set(0, 10, -30);
-        ligths[3].position.set(0, -10, 0);
-        for (let i = 0; i < 4; i++)
-            scene.add(ligths[i]);
+    const Ball = ((posX, posY, posZ) => {
+      const sphereGeometry = new THREE.SphereGeometry(0.5);
+      const sphereMesh = new THREE.Mesh(sphereGeometry, normalMaterial);
+      sphereMesh.position.x = posX;
+      sphereMesh.position.y = posY;
+      sphereMesh.position.z = posZ;
+      sphereMesh.castShadow = true;
+      const sphereUpdate = new THREE.Vector3(posX, posY, posZ);
+      scene.add(sphereMesh);
+
+      let hasCollidedWithBumper1 = false;
+      let hasCollidedWithBumper2 = false;
+      let hasCollidedWithWall = false;
+
+      return ({
+
+        get hasCollidedWithBumper1() {
+          return hasCollidedWithBumper1;
+        },
+        set hasCollidedWithBumper1(newHasCollidedWithBumper1) {
+          hasCollidedWithBumper1 = newHasCollidedWithBumper1;
+        },
+
+        get hasCollidedWithBumper2() {
+          return hasCollidedWithBumper2;
+        },
+        set hasCollidedWithBumper2(newHasCollidedWithBumper2) {
+          hasCollidedWithBumper2 = newHasCollidedWithBumper2;
+        },
+
+        get hasCollidedWithWall() {
+          return hasCollidedWithWall;
+        },
+        set hasCollidedWithWall(newHasCollidedWithWall) {
+          hasCollidedWithWall = newHasCollidedWithWall;
+        },
+
+        sphereMesh,
+        sphereUpdate,
+      });
+    })(0, 1, 0);
+
+    camera.position.set(10, 15, -22);
+    orbit.update();
+
+    ligths[0].position.set(0, 10, 30);
+    ligths[1].position.set(10, 0, 30);
+    ligths[2].position.set(0, 10, -30);
+    ligths[3].position.set(0, -10, 0);
+    for (let i = 0; i < 4; i++) {
+      scene.add(ligths[i]);
+    }
 
         const BumperFactory = (posX, posY, posZ) => {
             const cubeGeometry = new THREE.BoxGeometry(5, 1, 1);
@@ -208,44 +272,46 @@
 
         const Bumpers = [BumperFactory(0, 1, -9), BumperFactory(0, 1, 9)];
 
-        const WallFactory = (posX, posY, posZ) => {
-            const wallGeometry = new THREE.BoxGeometry(20, 5, 1);
-            const wallMesh = new THREE.Mesh(wallGeometry, normalMaterial);
-            wallMesh.position.x = posX;
-            wallMesh.position.y = posY;
-            wallMesh.position.z = posZ;
-            wallMesh.rotation.y = -Math.PI / 2;
-            wallMesh.castShadow = true;
-            scene.add(wallMesh);
-
-            return ({
-                wallMesh,
-            });
-        }
-        const Walls = [WallFactory(10, 2.5, 0), WallFactory(-10, 2.5, 0)];
-
-        (() => {
-            const phongMaterial = new THREE.MeshPhongMaterial();
-            const planeGeometry = new THREE.PlaneGeometry(25, 25);
-            const planeMesh = new THREE.Mesh(planeGeometry, phongMaterial);
-            planeMesh.rotateX(-Math.PI / 2);
-            planeMesh.receiveShadow = true;
-            scene.add(planeMesh);
-        })();
-
-        const clock = new THREE.Clock();
-
-        const pongSocket = new WebSocket('wss://' + window.location.host + '/ws/pong/' + this.#state.gameId + '/');
+    const WallFactory = (posX, posY, posZ) => {
+      const wallGeometry = new THREE.BoxGeometry(20, 5, 1);
+      const wallMesh = new THREE.Mesh(wallGeometry, normalMaterial);
+      wallMesh.position.x = posX;
+      wallMesh.position.y = posY;
+      wallMesh.position.z = posZ;
+      wallMesh.rotation.y = -Math.PI / 2;
+      wallMesh.castShadow = true;
+      scene.add(wallMesh);
+
+      return ({
+        wallMesh,
+      });
+    };
+    /* eslint-disable-next-line new-cap */
+    const Walls = [WallFactory(10, 2.5, 0), WallFactory(-10, 2.5, 0)];
+
+    (() => {
+      const phongMaterial = new THREE.MeshPhongMaterial();
+      const planeGeometry = new THREE.PlaneGeometry(25, 25);
+      const planeMesh = new THREE.Mesh(planeGeometry, phongMaterial);
+      planeMesh.rotateX(-Math.PI / 2);
+      planeMesh.receiveShadow = true;
+      scene.add(planeMesh);
+    })();
+
+    const clock = new THREE.Clock();
+
+    const pongSocket = new WebSocket('wss://' + window.location.host + '/ws/pong/' + this.#state.gameId + '/');
 
         let lastBumperCollided;
-        function updateState(data) {
-            if (!data)
-                return;
+    function updateState(data) {
+      if (!data) {
+        return;
+      }
             data.last_bumper_collided == "_bumper_1" ? lastBumperCollided = 0 : lastBumperCollided = 1;
             
-            Ball.hasCollidedWithBumper1 = data.ball.has_collided_with_bumper_1;
-            Ball.hasCollidedWithBumper2 = data.ball.has_collided_with_bumper_2;
-            Ball.hasCollidedWithWall = data.ball.has_collided_with_wall;
+      Ball.hasCollidedWithBumper1 = data.ball.has_collided_with_bumper_1;
+      Ball.hasCollidedWithBumper2 = data.ball.has_collided_with_bumper_2;
+      Ball.hasCollidedWithWall = data.ball.has_collided_with_wall;
 
             Ball.sphereUpdate.z = data.ball.z;
             Ball.sphereUpdate.x = data.ball.x;
@@ -253,8 +319,8 @@
             Coin.cylinderUpdate.z = data.coin.z;
             Coin.cylinderUpdate.x = data.coin.x;
 
-            Bumpers[0].score = data.bumper_1.score;
-            Bumpers[0].cubeMesh.position.x = data.bumper_1.x;
+      Bumpers[0].score = data.bumper_1.score;
+      Bumpers[0].cubeMesh.position.x = data.bumper_1.x;
 
             Bumpers[1].score = data.bumper_2.score;
             Bumpers[1].cubeMesh.position.x = data.bumper_2.x;
@@ -287,332 +353,6 @@
 
         //     }
         // }
-
-        pongSocket.addEventListener("open", function(_) {
-            console.log('Success! :3 ')
-        });
-
-        let data;
-        let ourBumper;
-        let player_id = '';
-        pongSocket.addEventListener("message", function(e) {
-            data = JSON.parse(e.data)
-            switch (data.event) {
-                case "game_tick":
-                    updateState(data.state);
-                    // if (data.state.someone_scored)
-                    //     audio.cloneNode().play();
-                    break;
-                case "joined":
-                    player_id = data.player_id;
-                    console.log(player_id)
-                    // console.log(data.bumper)
-                    break;
-                // case "":
-                //     updateBuff(data.state)
-                //     break;
-                default:
-                    break;
-            }
-        });
-
-        pongSocket.addEventListener("close", function(_) {
-            console.log('PONG socket was nice! :3');
-        });
-
-        function animate() {
-            requestAnimationFrame(animate);
-            let delta = Math.min(clock.getDelta(), 0.1);
-
-            Ball.sphereMesh.position.set(Ball.sphereUpdate.x, 1, Ball.sphereUpdate.z);
-            Coin.cylinderMesh.position.set(Coin.cylinderUpdate.x, 1, Coin.cylinderUpdate.z);
-            // console.log(Coin.cylinderMesh.position);
-            if (mixer) {
-                mixer.update(delta);
-            }
-            renderer.render(scene, camera);
-        }
-
-        document.addEventListener('keydown', onDocumentKeyDown, true);
-        document.addEventListener('keyup', onDocumentKeyUp, true);
-        function onDocumentKeyDown(event) {
-            if (event.defaultPrevented) {
-                return; // Do noplayerglb if the event was already processed
-            }
-            var keyCode = event.code;
-            if (keyCode == 'ArrowLeft') {1
-                let now = Date.now();
-                console.log(now);
-                Bumpers[1].inputQueue.push(now);
-                pongSocket.send(JSON.stringify({ action: "move_left", content: now, player_id }))
-            }
-            if (keyCode == 'ArrowRight') {
-                let now = -Date.now();
-                console.log(now);
-                Bumpers[1].inputQueue.push(now);
-                pongSocket.send(JSON.stringify({ action: "move_right", content: now, player_id }))
-            }
-            if (keyCode == 'KeyA') {
-                let now = Date.now();
-                console.log(now);
-                Bumpers[1].inputQueue.push(now);
-                pongSocket.send(JSON.stringify({ action: "move_left", content: now, player_id }))
-            }
-            if (keyCode == 'KeyD') {
-                let now = -Date.now();
-                console.log(now);
-                Bumpers[1].inputQueue.push(now);
-                pongSocket.send(JSON.stringify({ action: "move_right", content: now, player_id }))
-            }
-            event.preventDefault();
-        }
-        function onDocumentKeyUp(event) {
-            if (event.defaultPrevented) {
-                return; // Do noplayerglb if the event was already processed
-            }
-            var keyCode = event.code;
-            if (keyCode == 'ArrowLeft')
-                pongSocket.send(JSON.stringify({ action: "move_left", content: false, player_id }))
-            if (keyCode == 'ArrowRight')
-                pongSocket.send(JSON.stringify({ action: "move_right", content: false, player_id }))
-            if (keyCode == 'KeyA')
-                pongSocket.send(JSON.stringify({ action: "move_left", content: false, player_id }))
-            if (keyCode == 'KeyD')
-                pongSocket.send(JSON.stringify({ action: "move_right", content: false, player_id }))
-            event.preventDefault();
-        }
-
-        return [camera, renderer, animate];
-=======
-  disconnectedCallback() {
-    document.querySelector('#content').classList.remove('position-relative', 'overflow-hidden');
-    document.removeEventListener('keydown', this.onDocumentKeyDown, true);
-    document.removeEventListener('keyup', this.onDocumentKeyUp, true);
-    // window.removeEventListener('resize', this.windowResize);
->>>>>>> ebefcb91
-  }
-
-  onDocumentKeyDown(event) {
-    if (event.defaultPrevented) {
-      return; // Do noplayerglb if the event was already processed
-    }
-    var keyCode = event.code;
-    if (keyCode == 'ArrowLeft') {
-      pongSocket.send(JSON.stringify({ action: 'move_left', content: true, playerId }));
-    }
-    if (keyCode == 'ArrowRight') {
-      pongSocket.send(JSON.stringify({ action: 'move_right', content: true, playerId }));
-    }
-    if (keyCode == 'KeyA') {
-      pongSocket.send(JSON.stringify({ action: 'move_left', content: true, playerId }));
-    }
-    if (keyCode == 'KeyD') {
-      pongSocket.send(JSON.stringify({ action: 'move_right', content: true, playerId }));
-    }
-    event.preventDefault();
-  }
-
-  onDocumentKeyUp(event) {
-    if (event.defaultPrevented) {
-      return; // Do noplayerglb if the event was already processed
-    }
-    var keyCode = event.code;
-    if (keyCode == 'ArrowLeft') {
-      pongSocket.send(JSON.stringify({ action: 'move_left', content: false, playerId }));
-    }
-    if (keyCode == 'ArrowRight') {
-      pongSocket.send(JSON.stringify({ action: 'move_right', content: false, playerId }));
-    }
-    if (keyCode == 'KeyA') {
-      pongSocket.send(JSON.stringify({ action: 'move_left', content: false, playerId }));
-    }
-    if (keyCode == 'KeyD') {
-      pongSocket.send(JSON.stringify({ action: 'move_right', content: false, playerId }));
-    }
-    event.preventDefault();
-  }
-
-  game() {
-    const audio = new Audio(audiourl);
-    const renderer = new THREE.WebGLRenderer();
-    renderer.setSize(window.innerWidth, window.innerHeight - this.#navbarHeight);
-    renderer.shadowMap.enabled = true;
-    document.querySelector('#content').appendChild(renderer.domElement);
-
-    const rendererWidth = renderer.domElement.offsetWidth;
-    const rendererHeight = renderer.domElement.offsetHeight;
-
-    const scene = new THREE.Scene();
-    const loader = new GLTFLoader();
-
-    const camera = new THREE.PerspectiveCamera(45, rendererWidth / rendererHeight, 0.1, 2000);
-    const orbit = new OrbitControls(camera, renderer.domElement);
-
-    let mixer;
-    const normalMaterial = new THREE.MeshNormalMaterial();
-
-    const ligths = [
-      new THREE.DirectionalLight(0xffffff),
-      new THREE.DirectionalLight(0xffffff),
-      new THREE.DirectionalLight(0xffffff),
-      new THREE.DirectionalLight(0xffffff),
-    ];
-
-    const playerglb = (() => {
-      const pedroModel = new THREE.Object3D();
-      loader.load(
-        pedro,
-        function(gltf) {
-          const model = gltf.scene;
-          model.position.y = 7;
-          model.position.z = 0;
-          model.position.x = 0;
-          mixer = new THREE.AnimationMixer(model);
-          const idleAction = mixer
-            .clipAction(THREE.AnimationUtils.subclip(gltf.animations[0], 'idle', 0, 221))
-            .setDuration(6)
-            .play();
-          const idleAction2 = mixer
-            .clipAction(THREE.AnimationUtils.subclip(gltf.animations[1], 'idle', 0, 221))
-            .setDuration(6)
-            .play();
-          idleAction.play();
-          idleAction2.play();
-          pedroModel.add(gltf.scene);
-        },
-        undefined,
-        function(error) {
-          console.error(error);
-        },
-      );
-      pedroModel.scale.set(0.1, 0.1, 0.1);
-      scene.add(pedroModel);
-      return pedroModel;
-    })();
-
-    const Ball = ((posX, posY, posZ) => {
-      const sphereGeometry = new THREE.SphereGeometry(0.5);
-      const sphereMesh = new THREE.Mesh(sphereGeometry, normalMaterial);
-      sphereMesh.position.x = posX;
-      sphereMesh.position.y = posY;
-      sphereMesh.position.z = posZ;
-      sphereMesh.castShadow = true;
-      const sphereUpdate = new THREE.Vector3(posX, posY, posZ);
-      scene.add(sphereMesh);
-
-      let hasCollidedWithBumper1 = false;
-      let hasCollidedWithBumper2 = false;
-      let hasCollidedWithWall = false;
-
-      return ({
-
-        get hasCollidedWithBumper1() {
-          return hasCollidedWithBumper1;
-        },
-        set hasCollidedWithBumper1(newHasCollidedWithBumper1) {
-          hasCollidedWithBumper1 = newHasCollidedWithBumper1;
-        },
-
-        get hasCollidedWithBumper2() {
-          return hasCollidedWithBumper2;
-        },
-        set hasCollidedWithBumper2(newHasCollidedWithBumper2) {
-          hasCollidedWithBumper2 = newHasCollidedWithBumper2;
-        },
-
-        get hasCollidedWithWall() {
-          return hasCollidedWithWall;
-        },
-        set hasCollidedWithWall(newHasCollidedWithWall) {
-          hasCollidedWithWall = newHasCollidedWithWall;
-        },
-
-        sphereMesh,
-        sphereUpdate,
-      });
-    })(0, 1, 0);
-
-    camera.position.set(10, 15, -22);
-    orbit.update();
-
-    ligths[0].position.set(0, 10, 30);
-    ligths[1].position.set(10, 0, 30);
-    ligths[2].position.set(0, 10, -30);
-    ligths[3].position.set(0, -10, 0);
-    for (let i = 0; i < 4; i++) {
-      scene.add(ligths[i]);
-    }
-
-    const BumperFactory = (posX, posY, posZ) => {
-      const cubeGeometry = new THREE.BoxGeometry(5, 1, 1);
-      const cubeMesh = new THREE.Mesh(cubeGeometry, normalMaterial);
-      cubeMesh.position.x = posX;
-      cubeMesh.position.y = posY;
-      cubeMesh.position.z = posZ;
-      cubeMesh.castShadow = true;
-      scene.add(cubeMesh);
-
-      let score = 0;
-      return ({
-        cubeMesh,
-        cubeGeometry,
-
-        get score() {
-          return score;
-        },
-        set score(newScore) {
-          score = newScore;
-        },
-      });
-    };
-
-    /* eslint-disable-next-line new-cap */
-    const Bumpers = [BumperFactory(0, 1, -9), BumperFactory(0, 1, 9)];
-
-    const WallFactory = (posX, posY, posZ) => {
-      const wallGeometry = new THREE.BoxGeometry(20, 5, 1);
-      const wallMesh = new THREE.Mesh(wallGeometry, normalMaterial);
-      wallMesh.position.x = posX;
-      wallMesh.position.y = posY;
-      wallMesh.position.z = posZ;
-      wallMesh.rotation.y = -Math.PI / 2;
-      wallMesh.castShadow = true;
-      scene.add(wallMesh);
-
-      return ({
-        wallMesh,
-      });
-    };
-    /* eslint-disable-next-line new-cap */
-    const Walls = [WallFactory(10, 2.5, 0), WallFactory(-10, 2.5, 0)];
-
-    (() => {
-      const phongMaterial = new THREE.MeshPhongMaterial();
-      const planeGeometry = new THREE.PlaneGeometry(25, 25);
-      const planeMesh = new THREE.Mesh(planeGeometry, phongMaterial);
-      planeMesh.rotateX(-Math.PI / 2);
-      planeMesh.receiveShadow = true;
-      scene.add(planeMesh);
-    })();
-
-    const clock = new THREE.Clock();
-
-    const pongSocket = new WebSocket('wss://' + window.location.host + '/ws/pong/' + this.#state.gameId + '/');
-
-    function updateState(data) {
-      if (!data) {
-        return;
-      }
-      Ball.hasCollidedWithBumper1 = data.ball.has_collided_with_bumper_1;
-      Ball.hasCollidedWithBumper2 = data.ball.has_collided_with_bumper_2;
-      Ball.hasCollidedWithWall = data.ball.has_collided_with_wall;
-
-      Ball.sphereUpdate.z = data.ball.z;
-      Ball.sphereUpdate.x = data.ball.x;
-
-      Bumpers[0].score = data.bumper_1.score;
-      Bumpers[0].cubeMesh.position.x = data.bumper_1.x;
-
       Bumpers[1].score = data.bumper_2.score;
       Bumpers[1].cubeMesh.position.x = data.bumper_2.x;
       // lastScore = data.last_score;
@@ -623,6 +363,7 @@
     });
 
     let data;
+        let ourBumper;
     let playerId = '';
     pongSocket.addEventListener('message', (e) => {
       data = JSON.parse(e.data);
@@ -646,7 +387,12 @@
         case 'game_cancelled':
           devLog('Game cancelled');
           this.showOverlay('cancel');
+                    console.log(player_id)
+                    // console.log(data.bumper)
           break;
+                // case "":
+                //     updateBuff(data.state)
+                //     break;
         default:
           break;
       }
@@ -661,6 +407,8 @@
       let delta = Math.min(clock.getDelta(), 0.1);
 
       Ball.sphereMesh.position.set(Ball.sphereUpdate.x, 1, Ball.sphereUpdate.z);
+            Coin.cylinderMesh.position.set(Coin.cylinderUpdate.x, 1, Coin.cylinderUpdate.z);
+            // console.log(Coin.cylinderMesh.position);
       if (mixer) {
         mixer.update(delta);
       }
@@ -674,17 +422,33 @@
     //     return; // Do noplayerglb if the event was already processed
     //   }
     //   var keyCode = event.code;
-    //   if (keyCode == 'ArrowLeft') {
-    //     pongSocket.send(JSON.stringify({ action: 'move_left', content: true, playerId }))
-    //   }
-    //   if (keyCode == 'ArrowRight') {
-    //     pongSocket.send(JSON.stringify({ action: 'move_right', content: true, playerId }))
-    //   }
-    //   if (keyCode == 'KeyA') {
-    //     pongSocket.send(JSON.stringify({ action: 'move_left', content: true, playerId }))
-    //   }
-    //   if (keyCode == 'KeyD') {
-    //     pongSocket.send(JSON.stringify({ action: 'move_right', content: true, playerId }))
+    //   if (keyCode == 'ArrowLeft') { {1
+                let now = Date.now();
+                console.log(now);
+                Bumpers[1].inputQueue.push(now);
+    //     pongSocket.send(JSON.stringify({ action: 'move_left', content: now, playerId }))
+            }
+    //   }
+    //   if (keyCode == 'ArrowRight') { {
+                let now = -Date.now();
+                console.log(now);
+                Bumpers[1].inputQueue.push(now);
+    //     pongSocket.send(JSON.stringify({ action: 'move_right', content: now, playerId }))
+            }
+    //   }
+    //   if (keyCode == 'KeyA') { {
+                let now = Date.now();
+                console.log(now);
+                Bumpers[1].inputQueue.push(now);
+    //     pongSocket.send(JSON.stringify({ action: 'move_left', content: now, playerId }))
+            }
+    //   }
+    //   if (keyCode == 'KeyD') { {
+                let now = -Date.now();
+                console.log(now);
+                Bumpers[1].inputQueue.push(now);
+    //     pongSocket.send(JSON.stringify({ action: 'move_right', content: now, playerId }))
+            }
     //   }
     //   event.preventDefault();
     // }
