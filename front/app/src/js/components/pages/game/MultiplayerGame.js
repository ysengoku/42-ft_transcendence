--- conflicted
+++ resolved
@@ -23,256 +23,6 @@
     this.render();
   }
 
-  game() {
-    const audio = new Audio(auidourl);
-    const renderer = new THREE.WebGLRenderer();
-    renderer.setSize(window.innerWidth, window.innerHeight);
-    renderer.shadowMap.enabled = true;
-    document.querySelector('#content').appendChild(renderer.domElement);
-
-    const rendererWidth = renderer.domElement.offsetWidth;
-    const rendererHeight = renderer.domElement.offsetHeight;
-
-    const scene = new THREE.Scene();
-    const loader = new GLTFLoader();
-
-    const camera = new THREE.PerspectiveCamera(45, rendererWidth / rendererHeight, 0.1, 2000);
-    const orbit = new OrbitControls(camera, renderer.domElement);
-    const world = new CANNON.World();
-
-    let mixer;
-    const normalMaterial = new THREE.MeshNormalMaterial();
-
-    const ligths = [
-      new THREE.DirectionalLight(0xffffff),
-      new THREE.DirectionalLight(0xffffff),
-      new THREE.DirectionalLight(0xffffff),
-      new THREE.DirectionalLight(0xffffff),
-    ];
-
-    const playerglb = (() => {
-      const pedro_model = new THREE.Object3D();
-      loader.load(
-          pedro,
-          function (gltf) {
-            const model = gltf.scene;
-            model.position.y = 7;
-            model.position.z = 0;
-            model.position.x = 0;
-            mixer = new THREE.AnimationMixer(model);
-            const idleAction = mixer
-                .clipAction(THREE.AnimationUtils.subclip(gltf.animations[0], 'idle', 0, 221))
-                .setDuration(6)
-                .play();
-            const idleAction2 = mixer
-                .clipAction(THREE.AnimationUtils.subclip(gltf.animations[1], 'idle', 0, 221))
-                .setDuration(6)
-                .play();
-            idleAction.play();
-            idleAction2.play();
-            pedro_model.add(gltf.scene);
-          },
-          undefined,
-          function (error) {
-            console.error(error);
-          },
-      );
-      pedro_model.scale.set(0.1, 0.1, 0.1);
-      scene.add(pedro_model);
-      return pedro_model;
-    })();
-
-    const Ball = ((posX, posY, posZ) => {
-      let z_value = -15;
-      let x_value = 0;
-      const sphereGeometry = new THREE.SphereGeometry(0.5);
-      const sphereMesh = new THREE.Mesh(sphereGeometry, normalMaterial);
-      sphereMesh.position.x = posX;
-      sphereMesh.position.y = posY;
-      sphereMesh.position.z = posZ;
-      sphereMesh.castShadow = true;
-      const sphereShape = new CANNON.Sphere(0.5);
-      const sphereBody = new CANNON.Body({ mass: 1, velocity: new CANNON.Vec3(0, 0, -10) });
-      sphereBody.addShape(sphereShape);
-      sphereBody.position.x = sphereMesh.position.x;
-      sphereBody.position.y = sphereMesh.position.y;
-      sphereBody.position.z = sphereMesh.position.z;
-      scene.add(sphereMesh);
-      world.addBody(sphereBody);
-
-      let hasCollidedWithAnyBumper = false;
-      let hasCollidedWithBumper1 = false;
-      let hasCollidedWithBumper2 = false;
-      let hasCollidedWithWall = false;
-
-      return {
-        get z_value() {
-          return z_value;
-        },
-        set z_value(new_z_value) {
-          z_value = new_z_value;
-        },
-
-        get x_value() {
-          return x_value;
-        },
-        set x_value(new_x_value) {
-          x_value = new_x_value;
-        },
-
-        get hasCollidedWithAnyBumper() {
-          return hasCollidedWithBumper1 || hasCollidedWithBumper2;
-        },
-
-        get hasCollidedWithBumper1() {
-          return hasCollidedWithBumper1;
-        },
-        set hasCollidedWithBumper1(newHasCollidedWithBumper1) {
-          hasCollidedWithBumper1 = newHasCollidedWithBumper1;
-        },
-
-        get hasCollidedWithBumper2() {
-          return hasCollidedWithBumper2;
-        },
-        set hasCollidedWithBumper2(newHasCollidedWithBumper2) {
-          hasCollidedWithBumper2 = newHasCollidedWithBumper2;
-        },
-
-        get hasCollidedWithWall() {
-          return hasCollidedWithWall;
-        },
-        set hasCollidedWithWall(newHasCollidedWithWall) {
-          hasCollidedWithWall = newHasCollidedWithWall;
-        },
-
-        sphereMesh,
-        sphereBody,
-      };
-    })(0, 3, 0);
-
-    camera.position.set(10, 15, -22);
-    orbit.update();
-
-    world.gravity.set(0, -9.82, 0);
-
-    ligths[0].position.set(0, 10, 30);
-    ligths[1].position.set(10, 0, 30);
-    ligths[2].position.set(0, 10, -30);
-    ligths[3].position.set(0, -10, 0);
-    for (let i = 0; i < 4; i++) scene.add(ligths[i]);
-
-    const BumperFactory = (posX, posY, posZ) => {
-      const cubeGeometry = new THREE.BoxGeometry(5, 1, 1);
-      const cubeMesh = new THREE.Mesh(cubeGeometry, normalMaterial);
-      cubeMesh.position.x = posX;
-      cubeMesh.position.y = posY;
-      cubeMesh.position.z = posZ;
-      cubeMesh.castShadow = true;
-      const cubeShape = new CANNON.Box(new CANNON.Vec3(2.5, 0.5, 0.5));
-      const cubeBody = new CANNON.Body({ mass: 0 });
-      cubeBody.addShape(cubeShape);
-      cubeBody.position.x = cubeMesh.position.x;
-      cubeBody.position.y = cubeMesh.position.y;
-      cubeBody.position.z = cubeMesh.position.z;
-      scene.add(cubeMesh);
-      world.addBody(cubeBody);
-
-      let score = 0;
-      return {
-        cubeBody,
-        cubeMesh,
-        cubeGeometry,
-
-        get score() {
-          return score;
-        },
-        set score(newScore) {
-          score = newScore;
-        },
-      };
-    };
-
-    const Bumpers = [BumperFactory(0, 1, -9), BumperFactory(0, 1, 9)];
-
-    const WallFactory = (posX, posY, posZ) => {
-      const wallGeometry = new THREE.BoxGeometry(20, 5, 1);
-      const wallMesh = new THREE.Mesh(wallGeometry, normalMaterial);
-      wallMesh.position.x = posX;
-      wallMesh.position.y = posY;
-      wallMesh.position.z = posZ;
-      wallMesh.rotation.y = -Math.PI / 2;
-      wallMesh.castShadow = true;
-      const wallBody = new CANNON.Body({ mass: 0 });
-      const wallShape = new CANNON.Box(new CANNON.Vec3(10, 2.5, 0.5));
-      wallBody.addShape(wallShape);
-      wallBody.quaternion.setFromAxisAngle(new CANNON.Vec3(0, 1, 0), -Math.PI / 2);
-      wallBody.position.x = wallMesh.position.x;
-      wallBody.position.y = wallMesh.position.y;
-      wallBody.position.z = wallMesh.position.z;
-      scene.add(wallMesh);
-      world.addBody(wallBody);
-
-      return {
-        wallBody,
-      };
-    };
-    const Walls = [WallFactory(10, 2.5, 0), WallFactory(-10, 2.5, 0)];
-
-    (() => {
-      const phongMaterial = new THREE.MeshPhongMaterial();
-      const planeGeometry = new THREE.PlaneGeometry(25, 25);
-      const planeMesh = new THREE.Mesh(planeGeometry, phongMaterial);
-      planeMesh.rotateX(-Math.PI / 2);
-      planeMesh.receiveShadow = true;
-      const planeShape = new CANNON.Plane();
-      const planeBody = new CANNON.Body({ mass: 0 });
-      planeBody.addShape(planeShape);
-      planeBody.quaternion.setFromAxisAngle(new CANNON.Vec3(1, 0, 0), -Math.PI / 2);
-      scene.add(planeMesh);
-      world.addBody(planeBody);
-    })();
-
-    const clock = new THREE.Clock();
-
-    Ball.sphereBody.addEventListener('collide', function (e) {
-      Ball.hasCollidedWithBumper1 = e.body.id == Bumpers[0].cubeBody.id;
-      Ball.hasCollidedWithBumper2 = e.body.id == Bumpers[1].cubeBody.id;
-      Ball.hasCollidedWithWall = e.body.id == Walls[0].wallBody.id || e.body.id == Walls[1].wallBody.id;
-    });
-
-    // let z_value = -15;
-    // let Ball.x_value = 0;
-
-    let lastScore = 0;
-
-    function get_coll_pos(cubeBody, cubeGeom, sphereMesh) {
-      let hit_pos;
-
-      hit_pos = cubeBody.position.x - cubeGeom.parameters.depth - sphereMesh.position.x;
-      return hit_pos;
-    }
-
-    const pongSocket = new WebSocket('wss://' + window.location.host + '/ws/pong/' + this.#state.gameId + '/');
-
-    function updateState(data) {
-      if (!data) return;
-      Ball.hasCollidedWithBumper1 = data.ball.has_collided_with_bumper_1;
-      Ball.hasCollidedWithBumper2 = data.ball.has_collided_with_bumper_2;
-      Ball.hasCollidedWithWall = data.ball.has_collided_with_wall;
-
-      Ball.sphereBody.position.z = data.ball.z;
-      Ball.sphereBody.position.x = data.ball.x;
-      Ball.sphereBody.velocity.set(data.ball.velocity.x * 0.3, -9, data.ball.velocity.z);
-
-      Bumpers[0].score = data.bumper_1.score;
-      Bumpers[0].cubeBody.position.x = data.bumper_1.x;
-
-      Bumpers[1].score = data.bumper_2.score;
-      Bumpers[1].cubeBody.position.x = data.bumper_2.x;
-      lastScore = data.last_score;
-    }
-
-<<<<<<< HEAD
     game() {
         const audio = new Audio(audiourl);
         const renderer = new THREE.WebGLRenderer();
@@ -414,13 +164,7 @@
 
         const clock = new THREE.Clock();
 
-        const pongSocket = new WebSocket(
-            'wss://'
-            + window.location.host
-            + '/ws/pong/'
-            + 'asd'
-            + '/'
-        );
+        const pongSocket = new WebSocket('wss://' + window.location.host + '/ws/pong/' + this.#state.gameId + '/');
 
         function updateState(data) {
             if (!data)
@@ -511,90 +255,6 @@
         }
 
         return [camera, renderer, animate];
-=======
-    pongSocket.addEventListener('open', function (_) {
-      console.log('Success! :3');
-    });
-
-    let data;
-    let player_id = '';
-    pongSocket.addEventListener('message', function (e) {
-      data = JSON.parse(e.data);
-      switch (data.event) {
-        case 'game_tick':
-          updateState(data.state);
-          if (data.state.someone_scored) audio.cloneNode().play();
-          break;
-        case 'joined':
-          player_id = data.player_id;
-          break;
-        default:
-          break;
-      }
-    });
-
-    pongSocket.addEventListener('close', function (_) {
-      console.log('PONG socket was nice! :3');
-    });
-
-    function animate() {
-      requestAnimationFrame(animate);
-      let delta = Math.min(clock.getDelta(), 0.1);
-      world.step(delta);
-
-      Ball.sphereMesh.position.set(Ball.sphereBody.position.x, Ball.sphereBody.position.y, Ball.sphereBody.position.z);
-      Ball.sphereMesh.quaternion.set(
-        Ball.sphereBody.quaternion.x,
-        Ball.sphereBody.quaternion.y,
-        Ball.sphereBody.quaternion.z,
-        Ball.sphereBody.quaternion.w,
-      );
-      for (let i = 0; i < 2; i++) {
-        Bumpers[i].cubeMesh.position.set(
-          Bumpers[i].cubeBody.position.x,
-          Bumpers[i].cubeBody.position.y,
-          Bumpers[i].cubeBody.position.z,
-        );
-        Bumpers[i].cubeMesh.quaternion.set(
-          Bumpers[i].cubeBody.quaternion.x,
-          Bumpers[i].cubeBody.quaternion.y,
-          Bumpers[i].cubeBody.quaternion.z,
-          Bumpers[i].cubeBody.quaternion.w,
-        );
-      }
-      if (mixer) {
-        mixer.update(delta);
-      }
-      renderer.render(scene, camera);
->>>>>>> 48ae5b01
-    }
-
-    document.addEventListener('keydown', onDocumentKeyDown, true);
-    document.addEventListener('keyup', onDocumentKeyUp, true);
-    function onDocumentKeyDown(event) {
-      if (event.defaultPrevented) {
-        return; // Do noplayerglb if the event was already processed
-      }
-      var keyCode = event.code;
-      if (keyCode == 'ArrowLeft') pongSocket.send(JSON.stringify({ action: 'move_left', content: true, player_id }));
-      if (keyCode == 'ArrowRight') pongSocket.send(JSON.stringify({ action: 'move_right', content: true, player_id }));
-      if (keyCode == 'KeyA') pongSocket.send(JSON.stringify({ action: 'move_left', content: true, player_id }));
-      if (keyCode == 'KeyD') pongSocket.send(JSON.stringify({ action: 'move_right', content: true, player_id }));
-      event.preventDefault();
-    }
-    function onDocumentKeyUp(event) {
-      if (event.defaultPrevented) {
-        return; // Do noplayerglb if the event was already processed
-      }
-      var keyCode = event.code;
-      if (keyCode == 'ArrowLeft') pongSocket.send(JSON.stringify({ action: 'move_left', content: false, player_id }));
-      if (keyCode == 'ArrowRight') pongSocket.send(JSON.stringify({ action: 'move_right', content: false, player_id }));
-      if (keyCode == 'KeyA') pongSocket.send(JSON.stringify({ action: 'move_left', content: false, player_id }));
-      if (keyCode == 'KeyD') pongSocket.send(JSON.stringify({ action: 'move_right', content: false, player_id }));
-      event.preventDefault();
-    }
-
-    return [camera, renderer, animate];
   }
 
   render() {
