import * as THREE from 'three';
import { OrbitControls } from '/node_modules/three/examples/jsm/controls/OrbitControls.js';
import { GLTFLoader } from '/node_modules/three/examples/jsm/loaders/GLTFLoader.js';
import pedro from '/3d_models/lilguy.glb?url';
import audiourl from '/audio/score_sound.mp3?url';
import { router } from '@router';
import { auth } from '@auth';

export class MultiplayerGame extends HTMLElement {
  #navbarHeight = 64;

  #state = {
    gameId: '',
  };

  constructor() {
    super();

    this.overlay = null;
    this.overlayMessageWrapper = null;
    this.overlayButton1 = null;
    this.overlayButton2 = null;
    this.intervalGameId = null;

    // this.windowResize = this.windowResize.bind(this);
    this.requestNewMatchmaking = this.requestNewMatchmaking.bind(this);
    this.navigateToHome = this.navigateToHome.bind(this);
  }

  async setParam(param) {
    const user = await auth.getUser();
    if (!user) {
      router.navigate('/login');
      return;
    }
    if (!param.id) {
      const notFound = document.createElement('page-not-found');
      this.innerHTML = notFound.outerHTML;
      return;
    }
    const navbar = document.querySelector('.navbar');
    this.#navbarHeight = navbar.offsetHeight;

    this.#state.gameId = param.id;
    this.render();
  }

  disconnectedCallback() {
    document.querySelector('#content').classList.remove('position-relative', 'overflow-hidden');
<<<<<<< HEAD
    document.removeEventListener('keydown', this.onDocumentKeyDown, true);
    document.removeEventListener('keyup', this.onDocumentKeyUp, true);
=======
    if (this.onDocumentKeyDown)
      document.removeEventListener('keydown', this.onDocumentKeyDown, true);
    if (this.onDocumentKeyUp)
      document.removeEventListener('keyup', this.onDocumentKeyUp, true);
    // window.removeEventListener('resize', this.windowResize);
>>>>>>> a3ad73ec
  }

  createOnDocumentKeyDown(pongSocket, bumpers, playerIdContainer, keyMap, ourBumperIndexContainer) {
    return (e) => {
      if (e.defaultPrevented) {
        return; // Do noplayerglb if the event was already processed
      }
      var keyCode = e.code;
      const now = Date.now();
      // console.log(now);
      if ((keyCode == 'ArrowLeft' && !bumpers[ourBumperIndexContainer.ourBumperIndex].controlReverse) || (keyCode == 'ArrowRight' && bumpers[ourBumperIndexContainer.ourBumperIndex].controlReverse)) {
        bumpers[ourBumperIndexContainer.ourBumperIndex].inputQueue.push(["move_left", now]);
        pongSocket.send(JSON.stringify({ action: 'move_left', content: now, player_id: playerIdContainer.playerId }));
      }
      if ((keyCode == 'ArrowRight' && !bumpers[ourBumperIndexContainer.ourBumperIndex].controlReverse) || (keyCode == 'ArrowLeft' && bumpers[ourBumperIndexContainer.ourBumperIndex].controlReverse)) {
        bumpers[ourBumperIndexContainer.ourBumperIndex].inputQueue.push(["move_right", now]);
        pongSocket.send(JSON.stringify({ action: 'move_right', content: now, player_id: playerIdContainer.playerId }));
      }
      if ((keyCode == 'KeyA' && !bumpers[ourBumperIndexContainer.ourBumperIndex].controlReverse) || (keyCode == 'KeyD' && bumpers[ourBumperIndexContainer.ourBumperIndex].controlReverse)) {
        bumpers[ourBumperIndexContainer.ourBumperIndex].inputQueue.push(["move_left", now]);
        pongSocket.send(JSON.stringify({ action: 'move_left', content: now, player_id: playerIdContainer.playerId }));
      }
      if ((keyCode == 'KeyD' && !bumpers[ourBumperIndexContainer.ourBumperIndex].controlReverse) || (keyCode == 'KeyA' && bumpers[ourBumperIndexContainer.ourBumperIndex].controlReverse)) {
        bumpers[ourBumperIndexContainer.ourBumperIndex].inputQueue.push(["move_right", now]);
        pongSocket.send(JSON.stringify({ action: 'move_right', content: now, player_id: playerIdContainer.playerId }));
      }
      keyMap[keyCode] = true;
      e.preventDefault();
    }
  }

  createOnDocumentKeyUp(pongSocket, bumpers, playerIdContainer, keyMap, ourBumperIndexContainer) {
    return (e) => {
      if (e.defaultPrevented) {
        return; // Do noplayerglb if the event was already processed
      }
      // console.log(bumper)
      // console.log(bumper.inputQueue)
      var keyCode = e.code;
      const now = -Date.now();
      console.log(ourBumperIndexContainer.ourBumperIndex);
      if ((keyCode == 'ArrowLeft' && !bumpers[ourBumperIndexContainer.ourBumperIndex].controlReverse) || (keyCode == 'ArrowRight' && bumpers[ourBumperIndexContainer.ourBumperIndex].controlReverse)) {
        bumpers[ourBumperIndexContainer.ourBumperIndex].inputQueue.push(["move_left", now]);
        pongSocket.send(JSON.stringify({ action: 'move_left', content: now, player_id: playerIdContainer.playerId }));
      }
      if ((keyCode == 'ArrowRight' && !bumpers[ourBumperIndexContainer.ourBumperIndex].controlReverse) || (keyCode == 'ArrowLeft' && bumpers[ourBumperIndexContainer.ourBumperIndex].controlReverse)) {
        bumpers[ourBumperIndexContainer.ourBumperIndex].inputQueue.push(["move_right", now]);
        pongSocket.send(JSON.stringify({ action: 'move_right', content: now, player_id: playerIdContainer.playerId }));
      }
      if ((keyCode == 'KeyA' && !bumpers[ourBumperIndexContainer.ourBumperIndex].controlReverse) || (keyCode == 'KeyD' && bumpers[ourBumperIndexContainer.ourBumperIndex].controlReverse)) {
        bumpers[ourBumperIndexContainer.ourBumperIndex].inputQueue.push(["move_right", now]);
        pongSocket.send(JSON.stringify({ action: 'move_left', content: now, player_id: playerIdContainer.playerId }));
      }
      if ((keyCode == 'KeyD' && !bumpers[ourBumperIndexContainer.ourBumperIndex].controlReverse) || (keyCode == 'KeyA' && bumpers[ourBumperIndexContainer.ourBumperIndex].controlReverse)) {
        bumpers[ourBumperIndexContainer.ourBumperIndex].inputQueue.push(["move_right", now]);
        pongSocket.send(JSON.stringify({ action: 'move_right', content: now, player_id: playerIdContainer.playerId }));
      }
      keyMap[keyCode] = false;
      e.preventDefault();
    }
  }

  game() {
    const audio = new Audio(audiourl);
    const renderer = new THREE.WebGLRenderer();
    renderer.setSize(window.innerWidth, window.innerHeight - this.#navbarHeight);
    renderer.shadowMap.enabled = true;
    document.querySelector('#content').appendChild(renderer.domElement);

    const rendererWidth = renderer.domElement.offsetWidth;
    const rendererHeight = renderer.domElement.offsetHeight;

    const scene = new THREE.Scene();
    const loader = new GLTFLoader();

    
    var camera = new THREE.PerspectiveCamera(70, rendererWidth / rendererHeight, 0.1, 1000);
    // const orbit = new OrbitControls(camera, renderer.domElement);

    let mixer;
    var keyMap = [];
    const normalMaterial = new THREE.MeshNormalMaterial();

    const ligths = [
      new THREE.DirectionalLight(0xffffff),
      new THREE.DirectionalLight(0xffffff),
      new THREE.DirectionalLight(0xffffff),
      new THREE.DirectionalLight(0xffffff),
    ];

    const playerglb = (() => {
      const pedro_model = new THREE.Object3D();
      loader.load(
        pedro,
        function(gltf) {
          const model = gltf.scene;
          model.position.y = 7;
          model.position.z = 0;
          model.position.x = 0;
          mixer = new THREE.AnimationMixer(model);
          const idleAction = mixer
            .clipAction(THREE.AnimationUtils.subclip(gltf.animations[0], 'idle', 0, 221))
            .setDuration(6)
            .play();
          const idleAction2 = mixer
            .clipAction(THREE.AnimationUtils.subclip(gltf.animations[1], 'idle', 0, 221))
            .setDuration(6)
            .play();
          idleAction.play();
          idleAction2.play();
          pedro_model.add(gltf.scene);
        },
        undefined,
        function(error) {
          console.error(error);
        },
      );
      pedro_model.scale.set(0.1, 0.1, 0.1);
      scene.add(pedro_model);
      return pedro_model;
    })();

    const Coin = ((posX, posY, posZ) => {
      const cylinderGeometry = new THREE.CylinderGeometry(0.5, 0.5, 0.1);
      const cylinderMesh = new THREE.Mesh(cylinderGeometry, normalMaterial);

      cylinderMesh.position.x = posX;
      cylinderMesh.position.y = posY;
      cylinderMesh.position.z = posZ;
      cylinderMesh.rotation.z = -Math.PI / 2;
      cylinderMesh.rotation.y = -Math.PI / 2;
      cylinderMesh.castShadow = true;
      scene.add(cylinderMesh);
      const cylinderUpdate = new THREE.Vector3(posX, posY, posZ);
      const velocity = new THREE.Vector3(0.01, 0, 0);
      let lenghtHalf = 0.25;

      return ({

        get lenghtHalf() { return lenghtHalf; },
        set lenghtHalf(newLenghtHalf) { lenghtHalf = newLenghtHalf; },
        cylinderMesh,
        cylinderUpdate,
        velocity,
      });
    })(-9.25, 1, 0);


    const Ball = ((posX, posY, posZ) => {
      const sphereGeometry = new THREE.SphereGeometry(0.5);
      const sphereMesh = new THREE.Mesh(sphereGeometry, normalMaterial);
      sphereMesh.position.x = posX;
      sphereMesh.position.y = posY;
      sphereMesh.position.z = posZ;
      sphereMesh.castShadow = true;
      const sphereUpdate = new THREE.Vector3(posX, posY, posZ);
      scene.add(sphereMesh);

      let hasCollidedWithBumper1 = false;
      let hasCollidedWithBumper2 = false;
      let hasCollidedWithWall = false;

      return ({

        get hasCollidedWithBumper1() {
          return hasCollidedWithBumper1;
        },
        set hasCollidedWithBumper1(newHasCollidedWithBumper1) {
          hasCollidedWithBumper1 = newHasCollidedWithBumper1;
        },

        get hasCollidedWithBumper2() {
          return hasCollidedWithBumper2;
        },
        set hasCollidedWithBumper2(newHasCollidedWithBumper2) {
          hasCollidedWithBumper2 = newHasCollidedWithBumper2;
        },

        get hasCollidedWithWall() {
          return hasCollidedWithWall;
        },
        set hasCollidedWithWall(newHasCollidedWithWall) {
          hasCollidedWithWall = newHasCollidedWithWall;
        },

        sphereMesh,
        sphereUpdate,
      });
    })(0, 1, 0);

    // camera.position.set(10, 15, -22);
    // orbit.update();

    ligths[0].position.set(0, 10, 30);
    ligths[1].position.set(10, 0, 30);
    ligths[2].position.set(0, 10, -30);
    ligths[3].position.set(0, -10, 0);
    for (let i = 0; i < 4; i++) {
      scene.add(ligths[i]);
    }

    const BumperFactory = (posX, posY, posZ) => {
      const cubeGeometry = new THREE.BoxGeometry(5, 1, 1);
      const cubeMesh = new THREE.Mesh(cubeGeometry, normalMaterial);

      cubeMesh.position.x = posX;
      cubeMesh.position.y = posY;
      cubeMesh.position.z = posZ;
      cubeMesh.castShadow = true;
      scene.add(cubeMesh);

      const cubeUpdate = new THREE.Vector3(posX, posY, posZ);
      const dir_z = -Math.sign(posZ);
      const inputQueue = [];
      let controlReverse = false;
      let   lenghtHalf = 2.5;
      let speed = 0.25;
      let score = 0;

      return ({
        cubeMesh,
        cubeUpdate,

        get speed() { return speed; },
        set speed(newSpeed) { speed = newSpeed; },
        get score() { return score; },
        set score(newScore) { score = newScore; },
        get inputQueue() { return inputQueue; },
        get lenghtHalf() { return lenghtHalf; },
        set lenghtHalf(newLenghtHalf) { lenghtHalf = newLenghtHalf; },
        get controlReverse() { return controlReverse; },
        set controlReverse(newControlReverse) { controlReverse = newControlReverse; },
        get dir_z() { return dir_z; },
      });
    }

    const Bumpers = [BumperFactory(0, 1, -9), BumperFactory(0, 1, 9)];

    const WallFactory = (posX, posY, posZ) => {
      const wallGeometry = new THREE.BoxGeometry(20, 5, 1);
      const wallMesh = new THREE.Mesh(wallGeometry, normalMaterial);
      wallMesh.position.x = posX;
      wallMesh.position.y = posY;
      wallMesh.position.z = posZ;
      wallMesh.rotation.y = -Math.PI / 2;
      wallMesh.castShadow = true;
      scene.add(wallMesh);

      return ({
        wallMesh,
      });
    };
    /* eslint-disable-next-line new-cap */
    const Walls = [WallFactory(10, 2.5, 0), WallFactory(-10, 2.5, 0)];

    (() => {
      const phongMaterial = new THREE.MeshPhongMaterial();
      const planeGeometry = new THREE.PlaneGeometry(25, 25);
      const planeMesh = new THREE.Mesh(planeGeometry, phongMaterial);
      planeMesh.rotateX(-Math.PI / 2);
      planeMesh.receiveShadow = true;
      scene.add(planeMesh);
    })();

    const clock = new THREE.Clock();
    const pongSocket = new WebSocket('wss://' + window.location.host + '/ws/pong/' + this.#state.gameId + '/');
    let lastBumperCollided;

    function confirmInputs(data) {
      const {action, content} = data;
      for (let [i, input] of Bumpers[ourBumperIndexContainer.ourBumperIndex].inputQueue.entries())
      {
        if (input[0] === action && input[1] <= content) {
          Bumpers[ourBumperIndexContainer.ourBumperIndex].inputQueue.splice(i, 1);
          return true;
        }
      }
      return false;
    }

    function updateState(data) {
      if (!data) {
        return;
      }
      let theirBumperPos = theirBumper == 0 ? data.bumper_1.x : data.bumper_2.x;
      data.last_bumper_collided == "_bumper_1" ? lastBumperCollided = 0 : lastBumperCollided = 1;
      
      

      Ball.hasCollidedWithBumper1 = data.ball.has_collided_with_bumper_1;
      Ball.hasCollidedWithBumper2 = data.ball.has_collided_with_bumper_2;
      Ball.hasCollidedWithWall = data.ball.has_collided_with_wall;

      Ball.sphereUpdate.z = data.ball.z;
      Ball.sphereUpdate.x = data.ball.x;

      Coin.cylinderUpdate.z = data.coin.z;
      Coin.cylinderUpdate.x = data.coin.x;

      Bumpers[0].score = data.bumper_1.score;
      Bumpers[1].score = data.bumper_2.score;
      Bumpers[theirBumper].cubeMesh.position.x = theirBumperPos;

      if (data.current_buff_or_debuff != 0) {
        switch (data.current_buff_or_debuff) {
          case 1:
            Bumpers[lastBumperCollided].controlReverse = true;
            break ;
          case 2:
            Bumpers[lastBumperCollided].speed = 0.1;
            break;
          case 3:
            Bumpers[lastBumperCollided].cubeMesh.scale.x = 0.5;
            Bumpers[lastBumperCollided].lenghtHalf = 1.25;
            break;
          case 4:
            Bumpers[lastBumperCollided].cubeMesh.scale.x = 2;
            Bumpers[lastBumperCollided].lenghtHalf = 5;
            break;
          case 5:
            Bumpers[lastBumperCollided].cubeMesh.scale.z = 3;
            break;
          case -1:
            Bumpers[lastBumperCollided].controlReverse = false;
            break;
          case -2:
            Bumpers[lastBumperCollided].speed = 0.25;
            break;
          case -3:
            Bumpers[lastBumperCollided].cubeMesh.scale.x = 1;
            Bumpers[lastBumperCollided].lenghtHalf = 2.5;
            break;
          case -4:
            Bumpers[lastBumperCollided].cubeMesh.scale.x = 1;
            Bumpers[lastBumperCollided].lenghtHalf = 2.5;
            break;
          case -5:
            Bumpers[lastBumperCollided].cubeMesh.scale.z = 1;
            break;
        }
      }
    }

    pongSocket.addEventListener('open', function(_) {
      console.log('Success! :3 ');
    });

    let data;
    // let ;
    let ourBumperIndexContainer = (() => {
      let ourBumperIndex = 0;
      return ({
        get ourBumperIndex() { return ourBumperIndex },
        set ourBumperIndex(newOurBumperIndex) { ourBumperIndex = newOurBumperIndex }
      })
    })();
    let theirBumper = 0;
    let playerIdContainer = (() => {
      let actualPlayerId = '';
      return ({
        get playerId() { return actualPlayerId },
        set playerId(newPlayerId) { actualPlayerId = newPlayerId }
      })
    })();
    pongSocket.addEventListener('message', (e) => {
      data = JSON.parse(e.data);
      switch (data.action) {
        case 'state_updated':
          updateState(data.state);
          // if (data.state.someone_scored)
          //     audio.cloneNode().play();
          break;
        case 'move_left':
        case 'move_right':
          
          if ((data.player_number == ourBumperIndexContainer.ourBumperIndex + 1) && !confirmInputs(data)) {
            Bumpers[ourBumperIndexContainer.ourBumperIndex].cubeMesh.position.x = data.position_x;
          }
          break;
        case 'player_joined':
          ourBumperIndexContainer.ourBumperIndex = data.player_number - 1;
          theirBumper = Math.abs(ourBumperIndexContainer.ourBumperIndex - 1);
          // console.log(data)
          playerIdContainer.playerId = data.player_id;
          camera.position.set(0, 15, -20);
          camera.lookAt(new THREE.Vector3(0,0,0));
          break;
        case 'game_paused':
          devLog('Game paused');
          console.log(data)
          this.showOverlay('pause', data);
          break;
        case 'game_unpaused':
          console.log(data)
          devLog('Game unpaused');
          this.hideOverlay();
          break;
        case 'game_cancelled':
          devLog('Game cancelled');
          this.showOverlay('cancel');
          break;

        default:
          break;
      }
    });

    pongSocket.addEventListener('close', function(_) {
      console.log('PONG socket was nice! :3');
    });

    function animate() {
      requestAnimationFrame(animate);
      let delta = Math.min(clock.getDelta(), 0.1);

      Ball.sphereMesh.position.set(Ball.sphereUpdate.x, 1, Ball.sphereUpdate.z);
      Coin.cylinderMesh.position.set(Coin.cylinderUpdate.x, 1, Coin.cylinderUpdate.z);

      console.log(ourBumperIndexContainer.ourBumperIndex + "   " + theirBumper);
      if (((keyMap['ArrowRight'] == true && Bumpers[ourBumperIndexContainer.ourBumperIndex].controlReverse) || (keyMap['ArrowLeft'] == true && !Bumpers[ourBumperIndexContainer.ourBumperIndex].controlReverse)) && !(Bumpers[ourBumperIndexContainer.ourBumperIndex].cubeMesh.position.x > 10 - 0.5 - Bumpers[ourBumperIndexContainer.ourBumperIndex].lenghtHalf))
          Bumpers[ourBumperIndexContainer.ourBumperIndex].cubeMesh.position.x += Bumpers[ourBumperIndexContainer.ourBumperIndex].speed;
      if (((keyMap['ArrowLeft'] == true && Bumpers[ourBumperIndexContainer.ourBumperIndex].controlReverse) || (keyMap['ArrowRight'] == true && !Bumpers[ourBumperIndexContainer.ourBumperIndex].controlReverse)) && !(Bumpers[ourBumperIndexContainer.ourBumperIndex].cubeMesh.position.x < -10 + 0.5 + Bumpers[ourBumperIndexContainer.ourBumperIndex].lenghtHalf))
          Bumpers[ourBumperIndexContainer.ourBumperIndex].cubeMesh.position.x -= Bumpers[ourBumperIndexContainer.ourBumperIndex].speed;

      if (((keyMap['KeyD'] == true && Bumpers[ourBumperIndexContainer.ourBumperIndex].controlReverse) || (keyMap['KeyA'] == true && !Bumpers[ourBumperIndexContainer.ourBumperIndex].controlReverse)) && !(Bumpers[ourBumperIndexContainer.ourBumperIndex].cubeMesh.position.x > 10 - 0.5 - Bumpers[ourBumperIndexContainer.ourBumperIndex].lenghtHalf))
        Bumpers[ourBumperIndexContainer.ourBumperIndex].cubeMesh.position.x += Bumpers[ourBumperIndexContainer.ourBumperIndex].speed;
      if (((keyMap['KeyA'] == true && Bumpers[ourBumperIndexContainer.ourBumperIndex].controlReverse) || (keyMap['KeyD'] == true && !Bumpers[ourBumperIndexContainer.ourBumperIndex].controlReverse)) && !(Bumpers[ourBumperIndexContainer.ourBumperIndex].cubeMesh.position.x < -10 + 0.5 + Bumpers[ourBumperIndexContainer.ourBumperIndex].lenghtHalf))
        Bumpers[ourBumperIndexContainer.ourBumperIndex].cubeMesh.position.x -= Bumpers[ourBumperIndexContainer.ourBumperIndex].speed;


      // let i = 0;
      // console.log(Bumpers[1].inputQueue[Bumpers[1].inputQueue.length - 1] == undefined)
      // Bumpers[1].inputQueue.length
      // if (Bumpers[theirBumper].inputQueue.length != 0)
      // {
      //   if (Bumpers[theirBumper].inputQueue[Bumpers[theirBumper].inputQueue.length - 1])
      //   {
      //     if (Bumpers[theirBumper].inputQueue[Bumpers[theirBumper].inputQueue.length - 1][0] == "move_left" && !(Bumpers[theirBumper].cubeMesh.position.x > 10 - 0.5 - Bumpers[theirBumper].lenghtHalf))
      //       if (Bumpers[theirBumper].inputQueue[Bumpers[theirBumper].inputQueue.length - 1][1] > 0)  
      //         Bumpers[theirBumper].cubeMesh.position.x += Bumpers[theirBumper].speed;
      //     if (Bumpers[theirBumper].inputQueue[Bumpers[theirBumper].inputQueue.length - 1][0] == "move_right" && !(Bumpers[theirBumper].cubeMesh.position.x < -10 + 0.5 + Bumpers[theirBumper].lenghtHalf))
      //       if (Bumpers[theirBumper].inputQueue[Bumpers[theirBumper].inputQueue.length - 1][1] > 0)    
      //         Bumpers[theirBumper].cubeMesh.position.x -= Bumpers[theirBumper].speed;
      //   }
      // }
        // i++;
      // }

      // Bumpers[1].inputQueue.splice(0, 1);
      // console.log(Bumpers[0].cubeMesh.position.x);

      // console.log(Coin.cylinderMesh.position);
      if (mixer) {
        mixer.update(delta);
      }
      renderer.render(scene, camera);
    }

    this.onDocumentKeyDown = this.createOnDocumentKeyDown(pongSocket, Bumpers, playerIdContainer, keyMap, ourBumperIndexContainer).bind(this)
    this.onDocumentKeyUp = this.createOnDocumentKeyUp(pongSocket, Bumpers, playerIdContainer, keyMap, ourBumperIndexContainer).bind(this)
    document.addEventListener('keydown', this.onDocumentKeyDown, true);
    document.addEventListener('keyup', this.onDocumentKeyUp, true);
<<<<<<< HEAD
=======

>>>>>>> a3ad73ec

    return [camera, renderer, animate];
  }

  render() {
    // this.innerHTML = ``;
    document.querySelector('#content').classList.add('position-relative');
    this.innerHTML = this.overlayTemplate();
    this.overlay = this.querySelector('#overlay');
    this.overlayMessageWrapper = this.querySelector('#overlay-message-wrapper');
    this.overlayButton1 = this.querySelector('#overlay-button1');
    this.overlayButton2 = this.querySelector('#overlay-button2');

    const navbarHeight = this.#navbarHeight;
    const [camera, renderer, animate] = this.game();
    window.addEventListener('resize', function() {
      renderer.setSize(window.innerWidth, window.innerHeight - navbarHeight);
      const rendererWidth = renderer.domElement.offsetWidth;
      const rendererHeight = renderer.domElement.offsetHeight;
      camera.aspect = rendererWidth / rendererHeight;
      camera.updateProjectionMatrix();
    });
    animate();

    // ----- TEST ---------------
    // mock data
    // const data = {
    //   state: {
    //     name: 'Alice',
    //     remaining_time: 10,
    //   }
    // }
    // setTimeout(() => {
    // this.showOverlay('pause', data.state)
    // }, 2000);
    // setTimeout(() => {
    //   this.hideOverlay()
    // }, 4000);
    // setTimeout(() => {
    // this.showOverlay('cancel');
    // }, 6000);
    // --------------------------
  }

  clearGameInterval() {
    if (this.intervalGameId) {
      clearInterval(this.intervalGameId)
      this.intervalGameId = null;
    }
  }

  showOverlay(action, data = null) {
    const element = document.createElement('div');
    element.innerHTML = this.overlayContentTemplate[action];
    this.overlayMessageWrapper.appendChild(element);
    this.overlay.classList.add('overlay-dark');
    this.overlayMessageWrapper.classList.remove('d-none');
    this.clearGameInterval()

    switch (action) {
      case 'pause':
        let remainingTime = data.remaining_time;
        this.overlayMessageContent = this.querySelector('#overlay-message-content');
        this.overlayMessageTimer = this.querySelector('#overlat-message-timer');
        this.overlayMessageContent.textContent = `Player ${data.name} disconnected.`;
        this.overlayMessageTimer.textContent = remainingTime;
        this.intervalGameId = setInterval(() => {
          remainingTime -= 1;
          this.overlayMessageTimer.textContent = remainingTime;
          if (remainingTime <= 0) {
            clearInterval(this);
            this.hideOverlay();
            // TODO: Game over
          }
        }, 1000);
        break;
      case 'cancel':
        this.overlayButton1 = this.querySelector('#overlay-button1');
        this.overlayButton2 = this.querySelector('#overlay-button2');
        this.overlayButton1.addEventListener('click', this.requestNewMatchmaking);
        this.overlayButton2.addEventListener('click', this.navigateToHome);
        break;
    }
  }

  hideOverlay() {
    if (this.intervalGameId)
      clearInterval(this.intervalGameId)
    this.overlay.classList.remove('overlay-dark');
    this.overlayMessageWrapper.classList.add('d-none');
    this.overlayMessageWrapper.innerHTML = '';

    this.overlayButton1?.removeEventListener('click', this.requestNewMatchmaking);
    this.overlayButton2?.removeEventListener('click', this.navigateToHome);
    this.overlayButton1 = null;
    this.overlayButton2 = null;
  }

  requestNewMatchmaking() {
    router.navigate('/duel', { status: 'matchmaking' });
  }

  navigateToHome() {
    router.navigate('/home');
  }

  overlayTemplate() {
    return `
    <style>
    #overlay {
      z-index: 10;
      top: 0;
      left: 0;
    }
    .overlay-dark {
      background-color: rgba(var(--pm-gray-700-rgb), 0.8);
    }
    #overlay-message-wrapper {
      top: 50%;
      left: 50%;
      transform: translate(-50%, -50%);
      color: rgba(var(--pm-gray-100-rgb), 0.9) !important;
      background-color: rgba(var(--pm-gray-700-rgb), 0.8);
      padding-left: 40px;
      padding-right: 40px;
    }
    #overlay-message-title {
      font-family: 'van dyke';
    }
    #overlay-button1,
    #overlay-button2 {
      color: rgba(var(--pm-gray-100-rgb), 0.9) !important;
    }
    </style>
    <div id="overlay" class="position-absolute w-100 h-100">
      <div id="overlay-message-wrapper" class="position-absolute text-center wood-board pt-5 pb-3 d-none"></div>
    </div>
    `;
  }

  overlayContentTemplate = {
    pause: `
      <div id="overlay-message-title" class="fs-2">Game paused</div>
      <div id="overlay-message-content" class="mb-5"></div>
      <div class="d-flex flex-row align-items-center my-3">
        <div>Game will end in &nbsp</div>
        <div id="overlat-message-timer" class="fs-4 m-0"></div>
        <div>&nbspseconds</div>
      </div>
      `,
    cancel: `
      <div id="overlay-message-title" class="fs-2">Game canceled</div>
      <div id="overlay-message-content" class="mb-3">Player failed to connect.</div>
      <div class="d-flex flex-column mt-5">
        <button id="overlay-button1" class="btn fw-bold">Bring me another rival</button>
        <button id="overlay-button2" class="btn fw-bold">Back to Saloon</button>
      </div>
    `,
  };
}

customElements.define('multiplayer-game', MultiplayerGame);<|MERGE_RESOLUTION|>--- conflicted
+++ resolved
@@ -47,16 +47,11 @@
 
   disconnectedCallback() {
     document.querySelector('#content').classList.remove('position-relative', 'overflow-hidden');
-<<<<<<< HEAD
-    document.removeEventListener('keydown', this.onDocumentKeyDown, true);
-    document.removeEventListener('keyup', this.onDocumentKeyUp, true);
-=======
     if (this.onDocumentKeyDown)
       document.removeEventListener('keydown', this.onDocumentKeyDown, true);
     if (this.onDocumentKeyUp)
       document.removeEventListener('keyup', this.onDocumentKeyUp, true);
     // window.removeEventListener('resize', this.windowResize);
->>>>>>> a3ad73ec
   }
 
   createOnDocumentKeyDown(pongSocket, bumpers, playerIdContainer, keyMap, ourBumperIndexContainer) {
@@ -519,10 +514,44 @@
     this.onDocumentKeyUp = this.createOnDocumentKeyUp(pongSocket, Bumpers, playerIdContainer, keyMap, ourBumperIndexContainer).bind(this)
     document.addEventListener('keydown', this.onDocumentKeyDown, true);
     document.addEventListener('keyup', this.onDocumentKeyUp, true);
-<<<<<<< HEAD
-=======
-
->>>>>>> a3ad73ec
+    // function onDocumentKeyDown(event) {
+    //   if (event.defaultPrevented) {
+    //     return; // Do noplayerglb if the event was already processed
+    //   }
+    //   var keyCode = event.code;
+    //   if (keyCode == 'ArrowLeft') {
+    //     pongSocket.send(JSON.stringify({ action: 'move_left', content: true, playerId }))
+    //   }
+    //   if (keyCode == 'ArrowRight') {
+    //     pongSocket.send(JSON.stringify({ action: 'move_right', content: true, playerId }))
+    //   }
+    //   if (keyCode == 'KeyA') {
+    //     pongSocket.send(JSON.stringify({ action: 'move_left', content: true, playerId }))
+    //   }
+    //   if (keyCode == 'KeyD') {
+    //     pongSocket.send(JSON.stringify({ action: 'move_right', content: true, playerId }))
+    //   }
+    //   event.preventDefault();
+    // }
+    // function onDocumentKeyUp(event) {
+    //   if (event.defaultPrevented) {
+    //     return; // Do noplayerglb if the event was already processed
+    //   }
+    //   var keyCode = event.code;
+    //   if (keyCode == 'ArrowLeft') {
+    //     pongSocket.send(JSON.stringify({ action: 'move_left', content: false, playerId }))
+    //   }
+    //   if (keyCode == 'ArrowRight') {
+    //     pongSocket.send(JSON.stringify({ action: 'move_right', content: false, playerId }))
+    //   }k
+    //   if (keyCode == 'KeyA') {
+    //     pongSocket.send(JSON.stringify({ action: 'move_left', content: false, playerId }))
+    //   }
+    //   if (keyCode == 'KeyD') {
+    //     pongSocket.send(JSON.stringify({ action: 'move_right', content: false, playerId }))
+    //   }
+    //   event.preventDefault();
+    // }
 
     return [camera, renderer, animate];
   }
