import * as THREE from 'three';
import { OrbitControls } from '/node_modules/three/examples/jsm/controls/OrbitControls.js';
import { GLTFLoader } from '/node_modules/three/examples/jsm/loaders/GLTFLoader.js';
import pedro from '/3d_models/lilguy.glb?url';
import audiourl from '/audio/score_sound.mp3?url';
import { router } from '@router'

export class MultiplayerGame extends HTMLElement {
  #state = {
    gameId: '',
  };

  constructor() {
    super();

    this.overlay = null;
    this.overlayMessageWrapper = null;
    this.overlayButton1 = null;
    this.overlayButton2 = null;

    this.requestNewMatchmaking = this.requestNewMatchmaking.bind(this);
    this.navigateToHome = this.navigateToHome.bind(this);
  }

  setParam(param) {
    if (!param.id) {
      const notFound = document.createElement('page-not-found');
      this.innerHTML = notFound.outerHTML;
      return;
    }
    this.#state.gameId = param.id;
    this.render();
  }

  game() {
    const audio = new Audio(audiourl);
    const renderer = new THREE.WebGLRenderer();
    renderer.setSize(window.innerWidth, window.innerHeight);
    renderer.shadowMap.enabled = true;
    document.querySelector('#content').appendChild(renderer.domElement);

    const rendererWidth = renderer.domElement.offsetWidth;
    const rendererHeight = renderer.domElement.offsetHeight;

    const scene = new THREE.Scene();
    const loader = new GLTFLoader();

    const camera = new THREE.PerspectiveCamera(45, rendererWidth / rendererHeight, 0.1, 2000);
    const orbit = new OrbitControls(camera, renderer.domElement);

    let mixer;
    const normalMaterial = new THREE.MeshNormalMaterial();

    const ligths = [new THREE.DirectionalLight(0xffffff), new THREE.DirectionalLight(0xffffff), new THREE.DirectionalLight(0xffffff), new THREE.DirectionalLight(0xffffff)];

    const playerglb = (() => {
      const pedro_model = new THREE.Object3D();
        loader.load(
          pedro,
          function(gltf) {
            const model = gltf.scene;
            model.position.y = 7;
            model.position.z = 0;
            model.position.x = 0;
            mixer = new THREE.AnimationMixer(model);
            const idleAction = mixer
                .clipAction(THREE.AnimationUtils.subclip(gltf.animations[0], 'idle', 0, 221))
                .setDuration(6)
                .play();
            const idleAction2 = mixer
                .clipAction(THREE.AnimationUtils.subclip(gltf.animations[1], 'idle', 0, 221))
                .setDuration(6)
                .play();
            idleAction.play();
            idleAction2.play();
            pedro_model.add(gltf.scene);
          },
          undefined,
          function(error) {
            console.error(error);
          },
        );
        pedro_model.scale.set(0.1, 0.1, 0.1);
        scene.add(pedro_model);
        return pedro_model;
    })();

    const Ball = ((posX, posY, posZ) => {
      const sphereGeometry = new THREE.SphereGeometry(0.5);
      const sphereMesh = new THREE.Mesh(sphereGeometry, normalMaterial);
      sphereMesh.position.x = posX;
      sphereMesh.position.y = posY;
      sphereMesh.position.z = posZ;
      sphereMesh.castShadow = true;
      const sphereUpdate = new THREE.Vector3(posX, posY, posZ);
      scene.add(sphereMesh);

      let hasCollidedWithBumper1 = false;
      let hasCollidedWithBumper2 = false;
      let hasCollidedWithWall = false;

      return ({

        get hasCollidedWithBumper1() { return hasCollidedWithBumper1 },
        set hasCollidedWithBumper1(newHasCollidedWithBumper1) { hasCollidedWithBumper1 = newHasCollidedWithBumper1 },

        get hasCollidedWithBumper2() { return hasCollidedWithBumper2 },
        set hasCollidedWithBumper2(newHasCollidedWithBumper2) { hasCollidedWithBumper2 = newHasCollidedWithBumper2 },

        get hasCollidedWithWall() { return hasCollidedWithWall },
        set hasCollidedWithWall(newHasCollidedWithWall) { hasCollidedWithWall = newHasCollidedWithWall },

        sphereMesh,
        sphereUpdate,
      });
    })(0, 1, 0);

    camera.position.set(10, 15, -22);
    orbit.update();

    ligths[0].position.set(0, 10, 30);
    ligths[1].position.set(10, 0, 30);
    ligths[2].position.set(0, 10, -30);
    ligths[3].position.set(0, -10, 0);
    for (let i = 0; i < 4; i++)
      scene.add(ligths[i]);

    const BumperFactory = (posX, posY, posZ) => {
      const cubeGeometry = new THREE.BoxGeometry(5, 1, 1);
      const cubeMesh = new THREE.Mesh(cubeGeometry, normalMaterial);
      cubeMesh.position.x = posX;
      cubeMesh.position.y = posY;
      cubeMesh.position.z = posZ;
      cubeMesh.castShadow = true;
      scene.add(cubeMesh);

      let score = 0;
      return ({
        cubeMesh,
        cubeGeometry,

        get score() { return score; },
        set score(newScore) { score = newScore; },
      });
    }

    const Bumpers = [BumperFactory(0, 1, -9), BumperFactory(0, 1, 9)];

    const WallFactory = (posX, posY, posZ) => {
      const wallGeometry = new THREE.BoxGeometry(20, 5, 1);
      const wallMesh = new THREE.Mesh(wallGeometry, normalMaterial);
      wallMesh.position.x = posX;
      wallMesh.position.y = posY;
      wallMesh.position.z = posZ;
      wallMesh.rotation.y = -Math.PI / 2;
      wallMesh.castShadow = true;
      scene.add(wallMesh);

      return ({
        wallMesh,
      });
    }
    const Walls = [WallFactory(10, 2.5, 0), WallFactory(-10, 2.5, 0)];

    (() => {
      const phongMaterial = new THREE.MeshPhongMaterial();
      const planeGeometry = new THREE.PlaneGeometry(25, 25);
      const planeMesh = new THREE.Mesh(planeGeometry, phongMaterial);
      planeMesh.rotateX(-Math.PI / 2);
      planeMesh.receiveShadow = true;
      scene.add(planeMesh);
    })();

    const clock = new THREE.Clock();

    const pongSocket = new WebSocket('wss://' + window.location.host + '/ws/pong/' + this.#state.gameId + '/');

    function updateState(data) {
      if (!data)
        return;
      Ball.hasCollidedWithBumper1 = data.ball.has_collided_with_bumper_1;
      Ball.hasCollidedWithBumper2 = data.ball.has_collided_with_bumper_2;
      Ball.hasCollidedWithWall = data.ball.has_collided_with_wall;

      Ball.sphereUpdate.z = data.ball.z;
      Ball.sphereUpdate.x = data.ball.x;

      Bumpers[0].score = data.bumper_1.score;
      Bumpers[0].cubeMesh.position.x = data.bumper_1.x;

      Bumpers[1].score = data.bumper_2.score;
      Bumpers[1].cubeMesh.position.x = data.bumper_2.x;
            // lastScore = data.last_score;
<<<<<<< HEAD
        }

        pongSocket.addEventListener("open", function(_) {
            console.log('Success! :3 ')
        });

        let data;
        let player_id = '';
        pongSocket.addEventListener("message", function(e) {
            data = JSON.parse(e.data)
            switch (data.action) {
                case "game_tick":
                    updateState(data.state);
                    // if (data.state.someone_scored)
                    //     audio.cloneNode().play();
                    break;
                case "player_joined":
                    player_id = data.player_id;
                    break;
                default:
                    break;
            }
        });

        pongSocket.addEventListener("close", function(_) {
            console.log('PONG socket was nice! :3');
        });

        function animate() {
            requestAnimationFrame(animate);
            let delta = Math.min(clock.getDelta(), 0.1);

            Ball.sphereMesh.position.set(Ball.sphereUpdate.x, 1, Ball.sphereUpdate.z);
            if (mixer) {
                mixer.update(delta);
            }
            renderer.render(scene, camera);
        }

        document.addEventListener('keydown', onDocumentKeyDown, true);
        document.addEventListener('keyup', onDocumentKeyUp, true);
        function onDocumentKeyDown(event) {
            if (event.defaultPrevented) {
                return; // Do noplayerglb if the event was already processed
            }
            var keyCode = event.code;
            if (keyCode == 'ArrowLeft')
                pongSocket.send(JSON.stringify({ action: "move_left", content: true, player_id }))
            if (keyCode == 'ArrowRight')
                pongSocket.send(JSON.stringify({ action: "move_right", content: true, player_id }))
            if (keyCode == 'KeyA')
                pongSocket.send(JSON.stringify({ action: "move_left", content: true, player_id }))
            if (keyCode == 'KeyD')
                pongSocket.send(JSON.stringify({ action: "move_right", content: true, player_id }))
            event.preventDefault();
        }
        function onDocumentKeyUp(event) {
            if (event.defaultPrevented) {
                return; // Do noplayerglb if the event was already processed
            }
            var keyCode = event.code;
            if (keyCode == 'ArrowLeft')
                pongSocket.send(JSON.stringify({ action: "move_left", content: false, player_id }))
            if (keyCode == 'ArrowRight')
                pongSocket.send(JSON.stringify({ action: "move_right", content: false, player_id }))
            if (keyCode == 'KeyA')
                pongSocket.send(JSON.stringify({ action: "move_left", content: false, player_id }))
            if (keyCode == 'KeyD')
                pongSocket.send(JSON.stringify({ action: "move_right", content: false, player_id }))
            event.preventDefault();
        }

        return [camera, renderer, animate];
=======
    }

    pongSocket.addEventListener('open', function(_) {
      console.log('Success! :3 ')
    });

    let data;
    let player_id = '';
    pongSocket.addEventListener('message', function(e) {
      data = JSON.parse(e.data)
      switch (data.action) {
        case 'game_tick':
          updateState(data.state);
          // if (data.state.someone_scored)
          //     audio.cloneNode().play();
          break;
        case 'player_joined':
          player_id = data.player_id;
          break;
        case 'game_paused':
          devLog('Game paused');
          this.showOverlay('pause');
          break;
        case 'game_unpaused':
          devLog('Game unpaused');
          this.hideOverlay();
          break;
        case 'game_cancelled':
          devLog('Game cancelled');
          this.showOverlay('cancel');
          break;
        default:
          break;
      }
    });

    pongSocket.addEventListener('close', function(_) {
        console.log('PONG socket was nice! :3');
    });

    function animate() {
      requestAnimationFrame(animate);
      let delta = Math.min(clock.getDelta(), 0.1);

      Ball.sphereMesh.position.set(Ball.sphereUpdate.x, 1, Ball.sphereUpdate.z);
      if (mixer) {
          mixer.update(delta);
      }
      renderer.render(scene, camera);
    }

    document.addEventListener('keydown', onDocumentKeyDown, true);
    document.addEventListener('keyup', onDocumentKeyUp, true);
    function onDocumentKeyDown(event) {
      if (event.defaultPrevented) {
        return; // Do noplayerglb if the event was already processed
      }
      var keyCode = event.code;
      if (keyCode == 'ArrowLeft')
          pongSocket.send(JSON.stringify({ action: 'move_left', content: true, player_id }))
      if (keyCode == 'ArrowRight')
          pongSocket.send(JSON.stringify({ action: 'move_right', content: true, player_id }))
      if (keyCode == 'KeyA')
          pongSocket.send(JSON.stringify({ action: 'move_left', content: true, player_id }))
      if (keyCode == 'KeyD')
          pongSocket.send(JSON.stringify({ action: 'move_right', content: true, player_id }))
      event.preventDefault();
    }
    function onDocumentKeyUp(event) {
      if (event.defaultPrevented) {
        return; // Do noplayerglb if the event was already processed
      }
      var keyCode = event.code;
      if (keyCode == 'ArrowLeft')
          pongSocket.send(JSON.stringify({ action: 'move_left', content: false, player_id }))
      if (keyCode == 'ArrowRight')
          pongSocket.send(JSON.stringify({ action: 'move_right', content: false, player_id }))
      if (keyCode == 'KeyA')
          pongSocket.send(JSON.stringify({ action: 'move_left', content: false, player_id }))
      if (keyCode == 'KeyD')
          pongSocket.send(JSON.stringify({ action: 'move_right', content: false, player_id }))
      event.preventDefault();
    }

    return [camera, renderer, animate];
>>>>>>> c7072d74
  }

  render() {
    // this.innerHTML = ``;
    this.innerHTML = this.overlayTemplate();
    this.overlay = this.querySelector('#overlay');
    this.overlayMessageWrapper = this.querySelector('#game-status-message-wrapper');
    this.overlayButton1 = this.querySelector('#overlay-button1');
    this.overlayButton2 = this.querySelector('#overlay-button2');

    const [camera, renderer, animate] = this.game();
    window.addEventListener('resize', function () {
      renderer.setSize(window.innerWidth, window.innerHeight);
      let rendererWidth = renderer.domElement.offsetWidth;
      let rendererHeight = renderer.domElement.offsetHeight;
      camera.aspect = rendererWidth / rendererHeight;
      camera.updateProjectionMatrix();
    });
    animate();

    // ----- TEST ---------------
    // setTimeout(() => {
    // this.showOverlay('pause')
    // }, 2000);
    // setTimeout(() => {
    //   this.hideOverlay()
    // }, 4000);
    // setTimeout(() => {
    // this.showOverlay('cancel');
    // }, 6000);
    // --------------------------
  }

  showOverlay(status) {
    const element = document.createElement('div');
    element.innerHTML = this.overlayContentTemplate[status];
    this.overlayMessageWrapper.appendChild(element);
    this.overlay.classList.remove('d-none');

    switch (status) {
      case 'pause':
        // TODO:
        // Add the disconnected user's nickname & avatar
        // Set timer
        break;
      case 'cancel':
        this.overlayButton1 = this.querySelector('#overlay-button1');
        this.overlayButton2 = this.querySelector('#overlay-button2');
        this.overlayButton1.addEventListener('click', this.requestNewMatchmaking);
        this.overlayButton2.addEventListener('click', this.navigateToHome);
        break;
    }
  }

  hideOverlay() {
    this.overlay.classList.add('d-none');
    this.overlayMessageWrapper.innerHTML = '';

    this.overlayButton1?.removeEventListener('click', this.requestNewMatchmaking);
    this.overlayButton2?.removeEventListener('click', this.navigateToHome);
    this.overlayButton1 = null;
    this.overlayButton2 = null;
  }

  requestNewMatchmaking() {
    router.navigate('/duel', { status: 'matchmaking' });
  }

  navigateToHome() {
    router.navigate('/home')
  }

  overlayTemplate() {
    return `
    <style>
    #overlay {
      background-color: rgba(var(--pm-gray-700-rgb), 0.8);
      z-index: 10;
      top: 0;
      left: 0;
    }
    #game-status-message-wrapper {
      top: 50%;
      left: 50%;
      transform: translate(-50%, -50%);
      color: rgba(var(--pm-gray-100-rgb), 0.9);
      background-color: rgba(var(--pm-gray-700-rgb), 0.8);
      padding-left: 40px;
      padding-right: 40px;
    }
    #game-status-message {
      font-family: 'van dyke';
    }
    </style>
    <div id="overlay" class="position-absolute w-100 h-100 d-none">
      <div id="game-status-message-wrapper" class="position-absolute text-center wood-board pt-5 pb-3"></div>
    </div>
    `;
  }

  overlayContentTemplate = {
    pause: `
      <div id="game-status-message" class="fs-2">Game paused</div>
      <div id="game-status-submessage" class="py-2">Show more message here</div>
      `,
    cancel:`
      <div id="game-status-message" class="fs-2">Game canceled</div>
      <div id="game-status-submessage" class="mb-3">Player failed to connect.</div>
      <div class="d-flex flex-column mt-5">
        <button id="overlay-button1" class="btn fw-bold">Bring me another rival</button>
        <button id="overlay-button2" class="btn fw-bold">Back to Saloon</button>
      </div>
    `,
  }
}

customElements.define('multiplayer-game', MultiplayerGame);<|MERGE_RESOLUTION|>--- conflicted
+++ resolved
@@ -191,81 +191,6 @@
       Bumpers[1].score = data.bumper_2.score;
       Bumpers[1].cubeMesh.position.x = data.bumper_2.x;
             // lastScore = data.last_score;
-<<<<<<< HEAD
-        }
-
-        pongSocket.addEventListener("open", function(_) {
-            console.log('Success! :3 ')
-        });
-
-        let data;
-        let player_id = '';
-        pongSocket.addEventListener("message", function(e) {
-            data = JSON.parse(e.data)
-            switch (data.action) {
-                case "game_tick":
-                    updateState(data.state);
-                    // if (data.state.someone_scored)
-                    //     audio.cloneNode().play();
-                    break;
-                case "player_joined":
-                    player_id = data.player_id;
-                    break;
-                default:
-                    break;
-            }
-        });
-
-        pongSocket.addEventListener("close", function(_) {
-            console.log('PONG socket was nice! :3');
-        });
-
-        function animate() {
-            requestAnimationFrame(animate);
-            let delta = Math.min(clock.getDelta(), 0.1);
-
-            Ball.sphereMesh.position.set(Ball.sphereUpdate.x, 1, Ball.sphereUpdate.z);
-            if (mixer) {
-                mixer.update(delta);
-            }
-            renderer.render(scene, camera);
-        }
-
-        document.addEventListener('keydown', onDocumentKeyDown, true);
-        document.addEventListener('keyup', onDocumentKeyUp, true);
-        function onDocumentKeyDown(event) {
-            if (event.defaultPrevented) {
-                return; // Do noplayerglb if the event was already processed
-            }
-            var keyCode = event.code;
-            if (keyCode == 'ArrowLeft')
-                pongSocket.send(JSON.stringify({ action: "move_left", content: true, player_id }))
-            if (keyCode == 'ArrowRight')
-                pongSocket.send(JSON.stringify({ action: "move_right", content: true, player_id }))
-            if (keyCode == 'KeyA')
-                pongSocket.send(JSON.stringify({ action: "move_left", content: true, player_id }))
-            if (keyCode == 'KeyD')
-                pongSocket.send(JSON.stringify({ action: "move_right", content: true, player_id }))
-            event.preventDefault();
-        }
-        function onDocumentKeyUp(event) {
-            if (event.defaultPrevented) {
-                return; // Do noplayerglb if the event was already processed
-            }
-            var keyCode = event.code;
-            if (keyCode == 'ArrowLeft')
-                pongSocket.send(JSON.stringify({ action: "move_left", content: false, player_id }))
-            if (keyCode == 'ArrowRight')
-                pongSocket.send(JSON.stringify({ action: "move_right", content: false, player_id }))
-            if (keyCode == 'KeyA')
-                pongSocket.send(JSON.stringify({ action: "move_left", content: false, player_id }))
-            if (keyCode == 'KeyD')
-                pongSocket.send(JSON.stringify({ action: "move_right", content: false, player_id }))
-            event.preventDefault();
-        }
-
-        return [camera, renderer, animate];
-=======
     }
 
     pongSocket.addEventListener('open', function(_) {
@@ -351,7 +276,6 @@
     }
 
     return [camera, renderer, animate];
->>>>>>> c7072d74
   }
 
   render() {
