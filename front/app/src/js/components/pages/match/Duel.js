import { router } from '@router';
import { auth } from '@auth';
import { socketManager } from '@socket';
import './components/index.js';

export class Duel extends HTMLElement {
  #state = {
    clientId: '',
    status: '', // inviting, matchmaking, starting, canceled, declied, finished?
    gameId: '',
    loggedInUser: null,
    opponent: null,
  };

  #countdown = 3;

  constructor() {
    super();
    this.#state.clientId = socketManager.getClientInstanceId('livechat');
<<<<<<< HEAD

=======
>>>>>>> 25b4ec1c
    this.handleGameFound = this.handleGameFound.bind(this);
    this.cancelMatchmaking = this.cancelMatchmaking.bind(this);
    this.cancelInvitation = this.cancelInvitation.bind(this);
    this.confirmLeavePage = this.confirmLeavePage.bind(this);
  }

  setQueryParam(param) {
    this.#state.status = param.get('status');
    if (
      this.#state.status !== 'inviting' &&
      this.#state.status !== 'matchmaking' &&
      this.#state.status !== 'starting'
    ) {
      this.#state.status = '';
      return;
    }
    if (this.#state.status === 'inviting' || this.#state.status === 'starting') {
      this.#state.opponent = {
        username: param.get('username'),
        nickname: param.get('nickname'),
        avatar: param.get('avatar'),
      };
    }
    if (this.#state.status === 'starting') {
      this.#state.gameId = param.get('gameId');
    }
  }

  set status(status) {
    this.#state.status = status;
    this.renderContent();
  }

  get status() {
    return this.#state.status;
  }

  get clientId() {
    return this.#state.clientId;
  }

  async connectedCallback() {
    this.#state.loggedInUser = await auth.getUser();
    if (!this.#state.loggedInUser) {
      router.navigate('/login');
      return;
    }
    if (!this.#state.status) {
      const notFound = document.createElement('page-not-found');
      this.innerHTML = notFound.outerHTML;
      return;
    }
    router.setBeforeunloadCallback(this.confirmLeavePage.bind(this));
    window.addEventListener('beforeunload', this.confirmLeavePage);

    this.render();
    if (this.#state.status === 'matchmaking') {
      this.requestMatchmaking();
    }
  }

  disconnectedCallback() {
    document.removeEventListener('gameFound', this.handleGameFound);
    router.removeBeforeunloadCallback();
    window.removeEventListener('beforeunload', this.confirmLeavePage);
    if (this.#state.status === 'matchmaking') {
      this.cancelButton?.removeEventListener('click', this.cancelMatchmaking);
      socketManager.closeSocket('matchmaking');
    } else if (this.#state.status === 'inviting') {
      this.cancelButton?.removeEventListener('click', this.cancelInvitation);
    }
  }

  /* ------------------------------------------------------------------------ */
  /*      Render                                                              */
  /* ------------------------------------------------------------------------ */
  render() {
    this.innerHTML = this.template() + this.style();
    this.header = this.querySelector('#duel-header');
    this.content = this.querySelector('#duel-content');
    this.contentElement = document.createElement('duel-preview');
    this.cancelButton = this.querySelector('#cancel-duel-button');
    this.animation = this.querySelector('.pongAnimation');
    this.timer = this.querySelector('#timer');

    this.renderContent();
  }

  renderContent() {
    this.content.innerHTML = '';
    this.header.textContent = this.headerTemplate();
    this.contentElement.setData(this.#state.status, this.#state.loggedInUser, this.#state.opponent);
    this.content.appendChild(this.contentElement);

    if (this.#state.status === 'matchmaking' || this.#state.status === 'inviting') {
      this.animation.classList.remove('d-none');
    } else if (this.#state.status === 'starting') {
      this.animation.classList.add('d-none');
      this.timer.classList.remove('d-none');
      this.startDuel();
    } else {
      this.animation.classList.add('d-none');
      this.timer.classList.add('d-none');
      router.removeBeforeunloadCallback();
      window.removeEventListener('beforeunload', this.confirmLeavePage);
    }
    if (this.#state.status === 'inviting') {
      this.cancelButton?.addEventListener('click', this.cancelInvitation);
    } else if (this.#state.status === 'matchmaking') {
      this.cancelButton?.addEventListener('click', this.cancelMatchmaking);
    } else {
      this.cancelButton?.classList.add('d-none');
    }
  }

  /* ------------------------------------------------------------------------ */
  /*      Event handling                                                      */
  /* ------------------------------------------------------------------------ */
  requestMatchmaking() {
    devLog('Requesting matchmaking...');
    socketManager.openSocket('matchmaking');
    document.addEventListener('gameFound', this.handleGameFound);
  }

  handleGameFound(event) {
    devLog('Game found:', event.detail);
    this.#state.gameId = event.detail.game_room_id;
    const { username, nickname, avatar, elo } = event.detail;
    this.#state.opponent = {
      username,
      nickname,
      avatar,
      elo,
    };
    this.startDuel();
  }

  cancelMatchmaking() {
    devLog('Canceling matchmaking');
    const message = { action: 'cancel' };
    socketManager.sendMessage('matchmaking', message);
    router.removeBeforeunloadCallback();
    window.removeEventListener('beforeunload', this.confirmLeavePage);
    router.navigate('/duel-menu');
    socketManager.closeSocket('matchmaking');
  }

  invitationAccepted(data) {
    devLog('Invitation accepted:', data);
    this.#state.status = 'starting';
    this.#state.gameId = data.game_id;
    this.startDuel();
  }

  invitationDeclined(data) {
    devLog('Invitation declined:', data);
    if (data.username !== this.#state.opponent.username) {
      return;
    }
    this.#state.status = 'declined';
    this.renderContent();
  }

  cancelInvitation() {
    devLog('Canceling game invitation');
    const message = { action: 'cancel_game_invite', data: { username: this.#state.opponent.username } };
    socketManager.sendMessage('livechat', message);
    this.#state.status = 'canceled';
    this.renderContent();
  }

  startDuel() {
    this.#state.status = 'starting';
    this.animation.classList.add('d-none');

    this.header.textContent = this.headerTemplate();
    this.contentElement.setData(this.#state.status, this.#state.loggedInUser, this.#state.opponent);
    this.timer.classList.remove('d-none');
    let timeLeft = this.#countdown;
    this.timer.textContent = `Starting in ${timeLeft} seconds...`;
    const countdown = setInterval(() => {
      timeLeft -= 1;
      this.timer.textContent = `Starting in ${timeLeft} seconds...`;
      if (timeLeft <= 0) {
        clearInterval(countdown);
        router.removeBeforeunloadCallback();
        window.removeEventListener('beforeunload', this.confirmLeavePage);
        socketManager.closeSocket('matchmaking');
        router.navigate(`/multiplayer-game/${this.#state.gameId}`);
      }
    }, 1000);
  }

  async confirmLeavePage(event) {
    const confirmationMessage = 'If you leave this page, the duel will be canceled.\nDo you want to continue?';
    if (event) {
      event.preventDefault();
      router.removeBeforeunloadCallback();
      return;
    }

    const confirmationModal = document.createElement('confirmation-modal');
    this.appendChild(confirmationModal);
    confirmationModal.render();
    confirmationModal.querySelector('.confirmation-message').textContent = confirmationMessage;
    confirmationModal.querySelector('.confirm-button').textContent = 'Leave this page';
    confirmationModal.querySelector('.cancel-button').textContent = 'Stay';
    confirmationModal.showModal();

    const userConfirmed = await new Promise((resolve) => {
      confirmationModal.handleConfirm = () => {
        devLog('User confirmed to leave the page');
        let message = '';
        let wsName = '';
        if (this.#state.status === 'matchmaking') {
          message = { action: 'cancel' };
          wsName = 'matchmaking';
          devLog('Canceling matchmaking', message);
        } else if (this.#state.status === 'inviting') {
          message = { action: 'cancel_game_invite', data: { username: this.#state.opponent.username } };
          wsName = 'livechat';
          devLog('Canceling game invitation', message);
        }
        socketManager.sendMessage(wsName, message);
        confirmationModal.remove();
        resolve(true);
      };
      confirmationModal.handleCancel = () => {
        devLog('User canceled leaving the page');
        confirmationModal.remove();
        resolve(false);
      };
    });

    if (userConfirmed) {
      return true;
    } else {
      return false;
    }
  }

  /* ------------------------------------------------------------------------ */
  /*      Template & Styles                                                   */
  /* ------------------------------------------------------------------------ */
  template() {
    return `
    <div class="row justify-content-center m-2">
      <div class="form-container col-12 col-sm-10 col-md-8 col-lg-6 col-xl-5 d-flex flex-column justify-content-center align-items-center p-4">
        <p class="fs-4 fw-bold my-2" id="duel-header"></p>
        <div class="pongAnimation d-none"></div>
        <div class="" id="timer"></div>
        <div id="duel-content"></div>
        <button class="btn my-2" id="cancel-duel-button">Cancel Duel</button>
      </div>
    </div>
    `;
  }

  style() {
    return `
    <style>
    .pongAnimation {
      width: 64%;
      height: 64px;
      padding: 0 8px;
      box-sizing: border-box;
      background:
      linear-gradient(var(--pm-primary-500) 0 0) 0    0/8px 20px,
      linear-gradient(var(--pm-primary-500) 0 0) 100% 0/8px 20px,
      radial-gradient(farthest-side,var(--pm-primary-400) 90%,#0000) 0 8px/12px 12px content-box,
      transparent;
      background-repeat: no-repeat; 
      animation: pong 6s infinite linear;
    }
    @keyframes pong{
      25% {background-position: 0 0,100% 100%,100% calc(100% - 4px)}
      50% {background-position: 0 100%,100% 100%,0 calc(100% - 4px)}
      75% {background-position: 0 100%,100% 0,100% 4px}
    }
    </style>
    `;
  }

  headerTemplate() {
    switch (this.#state.status) {
      case 'inviting':
        return 'Waiting for your opponent to ride in...';
      case 'matchmaking':
        return 'Searching for your dream opponent...';
      case 'starting':
        return 'Both gunslingers are here. Time to duel!';
      case 'canceled':
        return 'This duel has been canceled.';
      case 'declined':
        return 'This duel has been canceled.';
    }
  }
}

customElements.define('duel-page', Duel);<|MERGE_RESOLUTION|>--- conflicted
+++ resolved
@@ -17,10 +17,6 @@
   constructor() {
     super();
     this.#state.clientId = socketManager.getClientInstanceId('livechat');
-<<<<<<< HEAD
-
-=======
->>>>>>> 25b4ec1c
     this.handleGameFound = this.handleGameFound.bind(this);
     this.cancelMatchmaking = this.cancelMatchmaking.bind(this);
     this.cancelInvitation = this.cancelInvitation.bind(this);
