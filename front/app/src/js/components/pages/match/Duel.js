--- conflicted
+++ resolved
@@ -17,13 +17,8 @@
     super();
 
     this.handleGameFound = this.handleGameFound.bind(this);
-<<<<<<< HEAD
-    this.handleInviteResponse = this.handleInviteResponse.bind(this);
-    this.cancelMatchmaking = this.cancelMatchmaking.bind(this);
-=======
     this.cancelMatchmaking = this.cancelMatchmaking.bind(this);
     this.cancelInvitation = this.cancelInvitation.bind(this);
->>>>>>> 88a66a4a
     this.confirmLeavePage = this.confirmLeavePage.bind(this);
   }
 
@@ -64,10 +59,6 @@
 
   disconnectedCallback() {
     document.removeEventListener('gameFound', this.handleGameFound);
-<<<<<<< HEAD
-    this.cancelButton?.removeEventListener('click', this.cancelMatchmaking);
-=======
->>>>>>> 88a66a4a
     router.removeBeforeunloadCallback();
     window.removeEventListener('beforeunload', this.confirmLeavePage);
     if (this.#state.status === 'matchmaking') {
@@ -127,7 +118,6 @@
     } else {
       this.cancelButton?.classList.add('d-none');
     }
-    this.cancelButton?.addEventListener('click', this.cancelMatchmaking);
   }
 
   /* ------------------------------------------------------------------------ */
@@ -149,8 +139,6 @@
       avatar,
       elo,
     };
-<<<<<<< HEAD
-=======
     this.startDuel();
   }
 
@@ -167,7 +155,6 @@
   invitationAccepted(data) {
     this.#state.status = 'starting';
     this.#state.gameId = data.gameId;
->>>>>>> 88a66a4a
     this.startDuel();
   }
 
@@ -182,14 +169,6 @@
     this.renderContent();
   }
 
-<<<<<<< HEAD
-  cancelMatchmaking() {
-    const message = { action: 'cancel' };
-    devLog('Canceling matchmaking', message);
-    socketManager.sendMessage('matchmaking', message);
-    router.removeBeforeunloadCallback();
-    router.navigate('/duel-menu');
-=======
   cancelInvitation() {
     devLog('Canceling game invitation');
     const message = { action: 'cancel_game_invite', data: { username: this.#state.opponent.username } };
@@ -198,7 +177,6 @@
     window.removeEventListener('beforeunload', this.confirmLeavePage);
     this.#state.status = 'canceled';
     this.renderContent();
->>>>>>> 88a66a4a
   }
 
   startDuel() {
@@ -242,11 +220,6 @@
     const userConfirmed = await new Promise((resolve) => {
       confirmationModal.handleConfirm = () => {
         devLog('User confirmed to leave the page');
-<<<<<<< HEAD
-        const message = { action: 'cancel' };
-        devLog('Canceling matchmaking', message);
-        socketManager.sendMessage('matchmaking', message);
-=======
         let message = '';
         let wsName = '';
         if (this.#state.status === 'matchmaking') {
@@ -259,7 +232,6 @@
           devLog('Canceling game invitation', message);
         }
         socketManager.sendMessage(wsName, message);
->>>>>>> 88a66a4a
         confirmationModal.remove();
         resolve(true);
       };
