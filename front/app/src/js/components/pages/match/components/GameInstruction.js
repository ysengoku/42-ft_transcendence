--- conflicted
+++ resolved
@@ -14,13 +14,8 @@
   template() {
     return `
     <div class="ps-4 pe-3 py-4" id="instruction-wrapper">
-<<<<<<< HEAD
-      <h6 class="fs-5 m-0 mb-2">How to play?</h6>
-      <div>
-=======
       <h6 class="fs-5 m-0 mt-2">How to play?</h6>
       <div class="m-0">
->>>>>>> 38ec3a92
         Hit the ball past your opponent to score.<br>
         Move your paddle with <kbd>A</kbd> <kbd>D</kbd> or&nbsp;
         <i class="bi bi-arrow-left-square-fill"></i>
