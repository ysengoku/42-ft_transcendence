import { router } from '@router';
import { auth } from '@auth';
import './components/index.js';

export class Home extends HTMLElement {
  constructor() {
    super();
    this.isLoggedIn = false;
  }

  async connectedCallback() {
    const authStatus = await auth.fetchAuthStatus();
    this.isLoggedIn = authStatus.success;
    this.user = auth.getStoredUser();
    this.render();
  }

  render() {
    if (!this.isLoggedIn) {
<<<<<<< HEAD
      // TODO: Show message to login
        console.log(this.isLoggedIn)
=======
>>>>>>> 4751d967
      router.navigate('/');
      return;
    }

    // Temporary content
    this.innerHTML = `
		<div class="container d-flex flex-column justify-content-center align-items-center text-center">
			<h1>Welcome, ${this.user.nickname}</h1>
			<p>This is futur Home  ("hub?")</p>
			<div class="d-flex flex-column justify-content-center align-items-center grid gap-4 row-gap-4">
				<home-dual-button></home-dual-button>
				<home-tournament-button></home-tournament-button>
        <home-profile-button></home-profile-button>
				<home-settings-button></home-settings-button>
        <home-logout-button></home-logout-button>
			</div>
		</div>
		`;

    const profileButton = this.querySelector('home-profile-button');
    profileButton.username = this.user.username;
  }
}

customElements.define('user-home', Home);<|MERGE_RESOLUTION|>--- conflicted
+++ resolved
@@ -17,11 +17,6 @@
 
   render() {
     if (!this.isLoggedIn) {
-<<<<<<< HEAD
-      // TODO: Show message to login
-        console.log(this.isLoggedIn)
-=======
->>>>>>> 4751d967
       router.navigate('/');
       return;
     }
