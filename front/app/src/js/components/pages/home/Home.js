import { router } from '@router';
import { auth } from '@auth';
import './components/index.js';

export class Home extends HTMLElement {
  constructor() {
    super();
    this.isLoggedIn = false;
  }

  async connectedCallback() {
    const authStatus = await auth.fetchAuthStatus();
    this.isLoggedIn = authStatus.success;
    this.user = auth.getStoredUser();
    this.render();
  }

  render() {
    if (!this.isLoggedIn) {
<<<<<<< HEAD
      // TODO: Show message to login
        console.log(this.isLoggedIn)
=======
>>>>>>> 30d6d946
      router.navigate('/');
      return;
    }

    // Temporary content
    this.innerHTML = `
		<div class="container d-flex flex-column justify-content-center align-items-center text-center">
			<h1>Welcome, ${this.user.nickname}</h1>
			<p>This is futur Home  ("hub?")</p>
			<div class="d-flex flex-column justify-content-center align-items-center grid gap-4 row-gap-4">
				<home-dual-button></home-dual-button>
				<home-tournament-button></home-tournament-button>
        <home-profile-button></home-profile-button>
				<home-settings-button></home-settings-button>
        <home-logout-button></home-logout-button>
			</div>
		</div>
		`;

    const profileButton = this.querySelector('home-profile-button');
    profileButton.username = this.user.username;
  }
}

customElements.define('user-home', Home);<|MERGE_RESOLUTION|>--- conflicted
+++ resolved
@@ -17,11 +17,6 @@
 
   render() {
     if (!this.isLoggedIn) {
-<<<<<<< HEAD
-      // TODO: Show message to login
-        console.log(this.isLoggedIn)
-=======
->>>>>>> 30d6d946
       router.navigate('/');
       return;
     }
