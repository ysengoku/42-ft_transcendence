--- conflicted
+++ resolved
@@ -5,12 +5,7 @@
   LOGIN: `${API_BASE_URL}login`,
   REFRESH: `${API_BASE_URL}refresh`,
   LOGOUT: `${API_BASE_URL}logout`,
-<<<<<<< HEAD
-  WELCOME: `${API_BASE_URL}welcome`,
-  // USERS: `${API_BASE_URL}users`,
-=======
   SELF: `${API_BASE_URL}self`,
->>>>>>> 1affd9a6
   USER_PROFILE: (username) => `${API_BASE_URL}users/${username}`,
   USER_SETTINGS: (username) => `${API_BASE_URL}users/${username}/settings`,
   USER_FRIENDS: (username) => `${API_BASE_URL}users/${username}/friends`,
