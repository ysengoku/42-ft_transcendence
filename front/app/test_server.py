from http.server import SimpleHTTPRequestHandler, HTTPServer
import os

class SPAHandler(SimpleHTTPRequestHandler):
    def do_GET(self):
        if not os.path.exists(self.path[1:]):
            self.path = '/index.html'
        return super().do_GET()

def run(server_class=HTTPServer, handler_class=SPAHandler):
    server_address = ('', 8888)
    httpd = server_class(server_address, handler_class)
<<<<<<< HEAD
    print('Starting server at http://localhost:8888...')
    httpd.serve_forever()
=======
    try:
        print('Starting server at http://localhost:8000...')
        httpd.serve_forever()
    except KeyboardInterrupt:
        print('\nServer is shutting down...')
    finally:
        httpd.server_close()
        print('Server stopped.')
>>>>>>> b98d3f17

if __name__ == '__main__':
    run()<|MERGE_RESOLUTION|>--- conflicted
+++ resolved
@@ -10,19 +10,14 @@
 def run(server_class=HTTPServer, handler_class=SPAHandler):
     server_address = ('', 8888)
     httpd = server_class(server_address, handler_class)
-<<<<<<< HEAD
-    print('Starting server at http://localhost:8888...')
-    httpd.serve_forever()
-=======
     try:
-        print('Starting server at http://localhost:8000...')
+        print('Starting server at http://localhost:8888...')
         httpd.serve_forever()
     except KeyboardInterrupt:
         print('\nServer is shutting down...')
     finally:
         httpd.server_close()
         print('Server stopped.')
->>>>>>> b98d3f17
 
 if __name__ == '__main__':
     run()