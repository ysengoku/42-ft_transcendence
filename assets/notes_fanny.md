## nginx ##

1. Vite pendant le développement :
Rôle : Durant le développement, Vite fonctionne comme un serveur de développement local pour le frontend. Il sert ton application Vue.js, React, ou autre, et permet de gérer des requêtes API vers le backend (Django) via un proxy.
Comment ça marche ? : Lorsque tu fais des requêtes à /api sur le frontend, Vite redirige ces requêtes vers le backend (généralement via un proxy configuré dans vite.config.js).
Avantage : Cela te permet de travailler localement sans t'inquiéter de configurer un serveur complet, et c'est rapide à mettre en place.
2. Nginx en production :
Rôle : En production, Nginx prend le rôle de proxy inverse (reverse proxy) pour les requêtes HTTP. Il reçoit les requêtes sur le port 80 (ou 443 pour HTTPS) et les redirige vers le frontend ou le backend, selon le chemin demandé.
Comment ça marche ? : Les requêtes vers /api sont redirigées vers le backend Django (par exemple, http://backend:8000), et les requêtes restantes sont envoyées vers le frontend (par exemple, http://frontend:5173 ou vers des fichiers statiques).
Avantage : Nginx est optimisé pour servir des fichiers statiques et gérer des requêtes en production, offrant ainsi une meilleure performance et sécurité.


Application principale (Frontend) :

Copyhttps://localhost:1026

C'est votre point d'entrée principal via Nginx qui sert votre application frontend
Toutes les routes frontend seront accessibles via cette URL de base


API Backend (via Nginx proxy) :

Copyhttps://localhost:1026/api/[vos-routes]

Vos endpoints d'API seront accessibles via ce préfixe
Nginx fait suivre ces requêtes vers http://back:8000/


Admin Django :

Copyhttps://localhost:1026/admin/

Interface d'administration Django


Accès directs aux services (développement) :


Frontend Vite : http://localhost:5173
Backend Django : http://localhost:8000
PostgreSQL : localhost:5432

Connexion via : postgresql://${POSTGRES_USER}:${POSTGRES_PASSWORD}@localhost:5432/${POSTGRES_DB}
Note : Cet accès direct à la base de données n'est recommandé qu'en développement




Fichiers statiques et média :

Copyhttps://localhost:1026/static/[nom-fichier]
https://localhost:1026/media/[nom-fichier]
Points importants à noter :

L'accès principal à l'application se fait via le port 1026 en HTTPS (SSL)
Les autres ports (5173, 8000, 5432) sont exposés principalement pour le développement
À l'intérieur du réseau Docker, les services communiquent via leurs noms de conteneur (back, front, database)


ERROR: 

ProgrammingError at /admin/

relation "django_session" does not exist
LINE 1: ...ession_data", "django_session"."expire_date" FROM "django_se...
                                                             ^

Request Method:GETRequest URL:https://localhost/admin/Django Version:4.2.7Exception Type:ProgrammingErrorException Value:

relation "django_session" does not exist
LINE 1: ...ession_data", "django_session"."expire_date" FROM "django_se...
                                                             ^

Exception Location:/usr/local/lib/python3.10/site-packages/psycopg/cursor.py, line 723, in executeRaised during:django.contrib.admin.sites.indexPython Executable:/usr/local/bin/python3.10Python Version:3.10.16Python Path:

['.',
 '/usr/local/bin',
 '/usr/local/lib/python310.zip',
 '/usr/local/lib/python3.10',
 '/usr/local/lib/python3.10/lib-dynload',
 '/usr/local/lib/python3.10/site-packages']

Server time:Fri, 17 Jan 2025 11:37:28 +0000


## docker-compose ##

we enter the args if we want to pass arguments to the dockerfile. if they are not defined in the dockerfile and not used at build time, they are not useful. if arguments are defined and congifured at runtime (in environment), we dont need to specify the args at the build phase.

<<<<<<< HEAD
commandes:

docker volume rm $(docker volume ls -q) = remove all the volumes
docker system prune -a = remove all the images, containers, networks and volumes
docker rmi $(docker images -q) = remove all the images

docker exec -it backend python manage.py makemigrations = faire les migrations a partir du docker
docker exec -it backend python manage.py migrate 
good practice: 

- error  ! nginx Warning pull access denied for trans_server, repository does not exist =>  use the same version of the image in the dockerfile and in the docker-compose file. do not rename the image in the docker-compose file.
=======
>>>>>>> f3faa10b

## HTTPS Protocol:

API = Application Programming Interface
REST API = A set of rules that developers follow when creating their API.
REST stands for Representational State Transfer, which is an architectural style for networked hypermedia applications.
RESTful API = An API that follows the rules of REST.
HTTP is a stateless protocol, so each request from a client to a server must contain all the information needed by the server to understand the request, without any reference to previous requests.
CRUD = Create, Read, Update, Delete.
HTTP Process:
The client sends a request to the server.
The server sends a response to the client.
A typical HTTP message:
Start line (request line or status line) = The first line of the message.
Headers = Key-value pairs that provide information about the message.
Body = The data that is sent in the message.
Request and Response Differences:
Request:

Start line: Method (POST, GET, PUT, DELETE), URL, HTTP version.
Headers: Key-value pairs that provide information about the request.
Example: Host, User-Agent, Accept, Accept-Language, Accept-Encoding, Connection, Cookie.
Body: The data that is sent in the message.
Response:

Start line: HTTP version, status code, reason phrase.
Headers: Key-value pairs that provide information about the response.
Example: Server, Date, Content-Type, Content-Length, Connection.
Body: The data that is sent in the message.
The Navigator Encodes the Data in the Request, Depending on the Method:
GET and DELETE: The data is encoded in the URL.
POST and PUT: The data is encoded in the body of the request.
Fetch API (Replacement of AJAX) in JavaScript
The Fetch API allows making requests to a server from a web page and performing CRUD operations.

Example (POST request with Fetch):

javascript
Copy code
const formData = new FormData();  // Create a new FormData object
formData.append('choice', '1');   // Add data to the form

fetch('/polls/vote/', {
    method: 'POST',  // Specify the HTTP method (POST in this case)
    body: formData,  // Send the data in the body of the request
    headers: {
        'X-CSRFToken': document.querySelector('[name=csrfmiddlewaretoken]').value,  // For CSRF security (if Django)
    }
})
.then(response => response.json())
.then(data => {
    console.log('Success:', data);  // Display the server response
})
.catch(error => {
    console.error('Error:', error);  // Handle errors
});

On the Server-Side:
The Ninja framework will serve the client requests by picking the correct view and returning the appropriate response.

python packages:
https://docs.python.org/3/tutorial/modules.html#tut-packages

a module is a file containing Python definitions and statements. The file name is the module name with the suffix .py appended. Within a module, the module’s name (as a string) is available as the value of the global variable __name__.

The __init__.py files are required to make Python treat directories containing the file as packages 

__all__ : if defined, all submodules will be imported from the parent packaging when douin from package import *

1. Create a project: 
django-admin startproject mysite

2. Create an app:
python manage.py startapp polls

3. Add the view with the name (the endpoint).if "" as first argument, it is the default view

4. Add the url to the app

5. Add the url to the project

6. create and migrate  all the apps with database (list in installed apps in settings.py) with the command python manage.py migrate

7. check the database. if SQLite, use the command python manage.py dbshell

8. once in the shell, you can use SQL commands to check the database (e.g. .tables to see the tables)

9. create a model in the app

10. create the migration file with the command
' python manage.py makemigrations polls (makemigration = update)'

Other commands:
 'python manage.py check' = check for problems in the project without making migrations'
 'python manage.py sqlmigrate polls 0001' = check the SQL code that will be executed
 'python manage.py shell' = open the python shell

11. create an admin superuser
'python manage.py createsuperuser'

12. add the model to the admin interface (in the app admin.py)


## Django Template Language (DTL): ##

Tags¶
Tags provide arbitrary logic in the rendering process.

This definition is deliberately vague. For example, a tag can output content, serve as a control structure e.g. an “if” statement or a “for” loop, grab content from a database, or even enable access to other template tags.

Tags are surrounded by {% and %} like this:

{% %} : Balises de contrôle (logique).
{{ }} : Balises d'affichage des variables ou résultats.

{% csrf_token %} template tag. This is used to prevent Cross Site Request Forgerie (in french: protection contre les requêtes intersites) attacks.

pk : primary key (id) = the unique identifier of a model instance
ex: in pk=reporter.pk, reporter is the model instance and pk is the primary key
reporter = Reporter.objects.get(pk=reporter.pk) = get the reporter with the primary key reporter.pk

expression query : a query that returns a value from the database
F() = a class that allows to reference model field values directly in the database
ex: from django.db.models import F
Entry.objects.update(n_pingbacks=F('n_pingbacks') + 1) = increment the n_pingbacks field of all the entries by 1

F() therefore can offer performance advantages by:

getting the database, rather than Python, to do work

reducing the number of queries some operations requir
Another useful benefit of F() is that having the database - rather than Python - update a field’s value avoids a race condition, by using refresh_from_db().

get_queryset : a method that returns a queryset of objects that will be used to render the view

foreignKey : a field that allows to create a relationship between two models

## Python ## :

Methods types:
instance : a method that is called on an instance of a class. use of self as first argument. 
class : a method that is called on a class. use of cls as first argument.
static : a method that is called on a class but does not have access to the class or instance. no first argument.


Type de méthode	Premier paramètre	Accès à l'objet	Quand l'utiliser
Méthode d'instance	self	✅ Oui	Manipuler les attributs de l'objet
Méthode de classe	cls	❌ Objet non, ✅ Classe	Travailler avec les attributs de classe
Méthode statique	Aucun	❌ Non	Fonction indépendante, organisée dans la classe

En Django, un manager est un objet qui gère les requêtes au niveau de la classe de modèle (c'est-à-dire au niveau de la table en base de données), tandis que les opérations sur les instances (lignes dans la table) se font via les méthodes sur ces instances.

## summary vmt model ##
1. View: a function that handle the http request, interacts with the model and send a response http, usually rendered with a template

2. model: a representation of a table in a database. it defines the database structure that we want to stock and manipulate

3. template: a file that contains the html code that will be rendered by the view

use the PRG (Post/Redirect/Get) pattern:
use httpresponseRedirect to avoid the form to be sent twice if the user refresh the page after submitting the form (the browser will send the form again)



todo:
migration when mouting the docker
make all dockers up

admin:
login: admin
password: password


## daily report ##

change to gunicorn instead of daphne so that we can use the django admin interface on localhost:8000/admin

info from settings.py is linked to the .env file to avoid hardcoding the values

DEBUG = int(os.environ.get('DEBUG', default=0))
ALLOWED_HOSTS = os.environ.get('ALLOWED_HOSTS', 'localhost').split(',')
CORS_ALLOW_ALL_ORIGINS = True  # En développement seulement


serving static and media files from the back end:
- in settings.py, I specify the path to the static and media files, from the local location.
from static files to static
from media to media
- in docker compose,
    - I specify the volumes "named volumes" to store the static and media files
      - "static_volume":/app/static
      - "media_volume":/app/media
    - I specify where to put these static and media files in the nginx container
    - I specify them in volumes to say that they are shared between the containers
- in nginx.conf, I specify the location of the static and media files
        location /static/ {
            alias /app/static/;
        }

#/media/ pointe vers /app/media/ dans le conteneur, qui est lié au dossier ./back/media via le volume.
        location /media/ {
            alias /app/media/;
        }

this allows to acces to the media files from the url:
http://localhost:1026/media/avatars/avatar.jpg

## docker:

Service	Port Docker	Port Exposé	Rôle
Nginx	80	8080	Proxy inverse vers frontend/API
Django	8000	Non exposé	API backend (via Nginx)
Vite.js	Non exposé	Servi par Nginx	Frontend (build statique)
PostgreSQL	5432	Non exposé	Base de données (backend only)


Si des services qui ne devraient pas être exposés le sont, cela crée plusieurs risques de sécurité importants :

Pour Django (8000) si exposé :


Accès direct à l'API en contournant le proxy Nginx
Contournement potentiel des règles de sécurité (CORS, rate limiting, etc.)
Risque d'attaques directes sur le framework Django


Pour PostgreSQL (5432) si exposé :


Tentatives de connexion directes à la base de données
Risques de brute force sur les mots de passe
Possibilité d'exfiltration de données
Vulnérabilité aux attaques par déni de service

Dans une architecture sécurisée :

Seul le port 80/443 de Nginx devrait être exposé
Tous les autres services devraient communiquer uniquement via le réseau Docker interne
Les connexions externes passent obligatoirement par Nginx qui agit comme point d'entrée unique et sécurisé


2 categories of docker:
- stateful: database mysql
- stateless: https protocol: same actions are realized

docker images -a  = see all images present on the machine
docker ps = check if containers are active
docker pull = have the latest official image
docker system prune = clean all including images, caches, network, containers
--detach (-d) = the service is not attached to the container and so
 other containers can be launched 
docker volume rm $(docker volume ls -q) = remove all the volumes
docker system prune -a = remove all the images, containers, networks and volumes
docker rmi $(docker images -q) = remove all the images

docker run -d openclassrooms/star_wars tail -f /dev/null = maintient le conteneur en veille
 sans se terminer 

 -----------------------------------------------

 docker-compose up -d = demarrer lensemble des conteneurs. -d pour les faire tourner en tache de front_dist_volume
 docker-compose ps => affiche le retour ADD CONTENT
 docker-compose stop
 docker-compose down

 docker-compose config => permet de valider la syntaxe du fichier

COPY ./requirements.txt /app/requirements.txt =>

À gauche (./requirements.txt) :fichier local que vous souhaitez copier. Le ./ indique qu'il se trouve dans le répertoire courant où le Dockerfile est situé.

À droite (/app/requirements.txt) : l emplacement où vous voulez que le fichier soit copié dans l'image Docker.


docker exec -it backend python manage.py makemigration = faire les migrations a partir du docker

good practice: 

- error  ! nginx Warning pull access denied for trans_server, repository does not exist =>  use the same version of the image in the dockerfile and in the docker-compose file. do not rename the image in the docker-compose file.

upload a file from the frontend to the backend with django ninja and javascript:
1. your frontend is sending a multipart/form-data request: To upload a file, you need to use multipart/form-data encoding. Ensure your fetch request is sending the file properly in the formData object:
<|MERGE_RESOLUTION|>--- conflicted
+++ resolved
@@ -87,7 +87,6 @@
 
 we enter the args if we want to pass arguments to the dockerfile. if they are not defined in the dockerfile and not used at build time, they are not useful. if arguments are defined and congifured at runtime (in environment), we dont need to specify the args at the build phase.
 
-<<<<<<< HEAD
 commandes:
 
 docker volume rm $(docker volume ls -q) = remove all the volumes
@@ -99,8 +98,6 @@
 good practice: 
 
 - error  ! nginx Warning pull access denied for trans_server, repository does not exist =>  use the same version of the image in the dockerfile and in the docker-compose file. do not rename the image in the docker-compose file.
-=======
->>>>>>> f3faa10b
 
 ## HTTPS Protocol:
 
