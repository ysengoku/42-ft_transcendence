## what I did

- a docker which work for development and production with django, vite and nginx
- a docker compose that applies the migrations
- a makefile that has emhanced features like showing the logs, make dev, make prod, reload nginx
- a nginx .conf that created aliases so all is at the same level : app. the static and media files are served by nginx
a nginx conf that prevents ddos attacks
- the nginx cache
- github actions that test the code and deploy it. and test can be done by installing act.
- oauth2 with 42 api and github
- 2fa with email
- forgot password 

## nginx

1. Vite pendant le développement :
   Rôle : Durant le développement, Vite fonctionne comme un serveur de développement local pour le frontend. Il sert ton application Vue.js, React, ou autre, et permet de gérer des requêtes API vers le backend (Django) via un proxy.
   Comment ça marche ? : Lorsque tu fais des requêtes à /api sur le frontend, Vite redirige ces requêtes vers le backend (généralement via un proxy configuré dans vite.config.js).
   Avantage : Cela te permet de travailler localement sans t'inquiéter de configurer un serveur complet, et c'est rapide à mettre en place.
2. Nginx en production :
   Rôle : En production, Nginx prend le rôle de proxy inverse (reverse proxy) pour les requêtes HTTP. Il reçoit les requêtes sur le port 80 (ou 443 pour HTTPS) et les redirige vers le frontend ou le backend, selon le chemin demandé.
   Comment ça marche ? : Les requêtes vers /api sont redirigées vers le backend Django (par exemple, http://backend:8000), et les requêtes restantes sont envoyées vers le frontend (par exemple, http://frontend:5173 ou vers des fichiers statiques).
   Avantage : Nginx est optimisé pour servir des fichiers statiques et gérer des requêtes en production, offrant ainsi une meilleure performance et sécurité.

Application principale (Frontend) :

Copyhttps://localhost:1026

<!--
C'est votre point d'entrée principal via Nginx qui sert votre application frontend
Toutes les routes frontend seront accessibles via cette URL de base -->

API Backend (via Nginx proxy) :

Copyhttps://localhost:1026/api/[vos-routes]

Vos endpoints d'API seront accessibles via ce préfixe
Nginx fait suivre ces requêtes vers http://back:8000/

Admin Django :

Copyhttps://localhost:1026/admin/

Interface d'administration Django

Accès directs aux services (développement) :

Frontend Vite : http://localhost:5173
Backend Django : http://localhost:8000
PostgreSQL : localhost:5432

Connexion via : postgresql://${POSTGRES_USER}:${POSTGRES_PASSWORD}@localhost:5432/${POSTGRES_DB}
Note : Cet accès direct à la base de données n'est recommandé qu'en développement

Fichiers statiques et média :

Copyhttps://localhost:1026/static/[nom-fichier]
https://localhost:1026/media/[nom-fichier]
Points importants à noter :

L'accès principal à l'application se fait via le port 1026 en HTTPS (SSL)
Les autres ports (5173, 8000, 5432) sont exposés principalement pour le développement
À l'intérieur du réseau Docker, les services communiquent via leurs noms de conteneur (back, front, database)

ERROR:

ProgrammingError at /admin/

relation "django_session" does not exist
LINE 1: ...ession_data", "django_session"."expire_date" FROM "django_se...
^

Request Method:GETRequest URL:https://localhost/admin/Django Version:4.2.7Exception Type:ProgrammingErrorException Value:

relation "django_session" does not exist
LINE 1: ...ession_data", "django_session"."expire_date" FROM "django_se...
^

Exception Location:/usr/local/lib/python3.10/site-packages/psycopg/cursor.py, line 723, in executeRaised during:django.contrib.admin.sites.indexPython Executable:/usr/local/bin/python3.10Python Version:3.10.16Python Path:

['.',
'/usr/local/bin',
'/usr/local/lib/python310.zip',
'/usr/local/lib/python3.10',
'/usr/local/lib/python3.10/lib-dynload',
'/usr/local/lib/python3.10/site-packages']

Server time:Fri, 17 Jan 2025 11:37:28 +0000

## docker-compose

we enter the args if we want to pass arguments to the dockerfile. if they are not defined in the dockerfile and not used at build time, they are not useful. if arguments are defined and congifured at runtime (in environment), we dont need to specify the args at the build phase.

commandes:

docker volume rm $(docker volume ls -q) = remove all the volumes
docker system prune -a = remove all the images, containers, networks and volumes
docker rmi $(docker images -q) = remove all the images

docker exec -it backend python manage.py makemigrations = faire les migrations a partir du docker
docker exec -it backend python manage.py migrate
good practice:

- error ! nginx Warning pull access denied for trans_server, repository does not exist => use the same version of the image in the dockerfile and in the docker-compose file. do not rename the image in the docker-compose file.

## HTTPS Protocol:

API = Application Programming Interface
REST API = A set of rules that developers follow when creating their API.
REST stands for Representational State Transfer, which is an architectural style for networked hypermedia applications.
RESTful API = An API that follows the rules of REST.
HTTP is a stateless protocol, so each request from a client to a server must contain all the information needed by the server to understand the request, without any reference to previous requests.
CRUD = Create, Read, Update, Delete.
HTTP Process:
The client sends a request to the server.
The server sends a response to the client.
A typical HTTP message:
Start line (request line or status line) = The first line of the message.
Headers = Key-value pairs that provide information about the message.
Body = The data that is sent in the message.
Request and Response Differences:
Request:

Start line: Method (POST, GET, PUT, DELETE), URL, HTTP version.
Headers: Key-value pairs that provide information about the request.
Example: Host, User-Agent, Accept, Accept-Language, Accept-Encoding, Connection, Cookie.
Body: The data that is sent in the message.
Response:

Start line: HTTP version, status code, reason phrase.
Headers: Key-value pairs that provide information about the response.
Example: Server, Date, Content-Type, Content-Length, Connection.
Body: The data that is sent in the message.
The Navigator Encodes the Data in the Request, Depending on the Method:
GET and DELETE: The data is encoded in the URL.
POST and PUT: The data is encoded in the body of the request.
Fetch API (Replacement of AJAX) in JavaScript
The Fetch API allows making requests to a server from a web page and performing CRUD operations.

Example (POST request with Fetch):

javascript
Copy code
const formData = new FormData(); // Create a new FormData object
formData.append('choice', '1'); // Add data to the form

fetch('/polls/vote/', {
method: 'POST', // Specify the HTTP method (POST in this case)
body: formData, // Send the data in the body of the request
headers: {
'X-CSRFToken': document.querySelector('[name=csrfmiddlewaretoken]').value, // For CSRF security (if Django)
}
})
.then(response => response.json())
.then(data => {
console.log('Success:', data); // Display the server response
})
.catch(error => {
console.error('Error:', error); // Handle errors
});

On the Server-Side:
The Ninja framework will serve the client requests by picking the correct view and returning the appropriate response.

python packages:
https://docs.python.org/3/tutorial/modules.html#tut-packages

a module is a file containing Python definitions and statements. The file name is the module name with the suffix .py appended. Within a module, the module’s name (as a string) is available as the value of the global variable **name**.

The **init**.py files are required to make Python treat directories containing the file as packages

**all** : if defined, all submodules will be imported from the parent packaging when douin from package import \*

1. Create a project:
   django-admin startproject server

2. Create an app:
   python manage.py startapp polls

3. Add the view with the name (the endpoint).if "" as first argument, it is the default view

4. Add the url to the app

5. Add the url to the project

6. create and migrate all the apps with database (list in installed apps in settings.py) with the command python manage.py migrate

7. check the database. if SQLite, use the command python manage.py dbshell

8. once in the shell, you can use SQL commands to check the database (e.g. .tables to see the tables)

9. create a model in the app

10. create the migration file with the command
    ' python manage.py makemigrations polls (makemigration = update)'

Other commands:
'python manage.py check' = check for problems in the project without making migrations'
'python manage.py sqlmigrate polls 0001' = check the SQL code that will be executed
'python manage.py shell' = open the python shell

11. create an admin superuser
    'python manage.py createsuperuser'

12. add the model to the admin interface (in the app admin.py)

## Django Template Language (DTL):

Tags¶
Tags provide arbitrary logic in the rendering process.

This definition is deliberately vague. For example, a tag can output content, serve as a control structure e.g. an “if” statement or a “for” loop, grab content from a database, or even enable access to other template tags.

Tags are surrounded by {% and %} like this:

{% %} : Balises de contrôle (logique).
{{ }} : Balises d'affichage des variables ou résultats.

{% csrf_token %} template tag. This is used to prevent Cross Site Request Forgerie (in french: protection contre les requêtes intersites) attacks.

pk : primary key (id) = the unique identifier of a model instance
ex: in pk=reporter.pk, reporter is the model instance and pk is the primary key
reporter = Reporter.objects.get(pk=reporter.pk) = get the reporter with the primary key reporter.pk

expression query : a query that returns a value from the database
F() = a class that allows to reference model field values directly in the database
ex: from django.db.models import F
Entry.objects.update(n_pingbacks=F('n_pingbacks') + 1) = increment the n_pingbacks field of all the entries by 1

F() therefore can offer performance advantages by:

getting the database, rather than Python, to do work

reducing the number of queries some operations requir
Another useful benefit of F() is that having the database - rather than Python - update a field’s value avoids a race condition, by using refresh_from_db().

get_queryset : a method that returns a queryset of objects that will be used to render the view

foreignKey : a field that allows to create a relationship between two models

## Python ## :

Methods types:
instance : a method that is called on an instance of a class. use of self as first argument.
class : a method that is called on a class. use of cls as first argument.
static : a method that is called on a class but does not have access to the class or instance. no first argument.

Type de méthode Premier paramètre Accès à l'objet Quand l'utiliser
Méthode d'instance self ✅ Oui Manipuler les attributs de l'objet
Méthode de classe cls ❌ Objet non, ✅ Classe Travailler avec les attributs de classe
Méthode statique Aucun ❌ Non Fonction indépendante, organisée dans la classe

En Django, un manager est un objet qui gère les requêtes au niveau de la classe de modèle (c'est-à-dire au niveau de la table en base de données), tandis que les opérations sur les instances (lignes dans la table) se font via les méthodes sur ces instances.

## summary vmt model

1. View: a function that handle the http request, interacts with the model and send a response http, usually rendered with a template

2. model: a representation of a table in a database. it defines the database structure that we want to stock and manipulate

3. template: a file that contains the html code that will be rendered by the view

use the PRG (Post/Redirect/Get) pattern:
use httpresponseRedirect to avoid the form to be sent twice if the user refresh the page after submitting the form (the browser will send the form again)

todo:
migration when mouting the docker
make all dockers up

admin:
login: admin
password: password

<<<<<<< HEAD
## daily report


=======
>>>>>>> 467fc59a

## docker:

Service Port Docker Port Exposé Rôle
Nginx 80 8080 Proxy inverse vers frontend/API
Django 8000 Non exposé API backend (via Nginx)
Vite.js Non exposé Servi par Nginx Frontend (build statique)
PostgreSQL 5432 Non exposé Base de données (backend only)

Si des services qui ne devraient pas être exposés le sont, cela crée plusieurs risques de sécurité importants :

Pour Django (8000) si exposé :

Accès direct à l'API en contournant le proxy Nginx
Contournement potentiel des règles de sécurité (CORS, rate limiting, etc.)
Risque d'attaques directes sur le framework Django

Pour PostgreSQL (5432) si exposé :

Tentatives de connexion directes à la base de données
Risques de brute force sur les mots de passe
Possibilité d'exfiltration de données
Vulnérabilité aux attaques par déni de service

Dans une architecture sécurisée :

Seul le port 80/443 de Nginx devrait être exposé
Tous les autres services devraient communiquer uniquement via le réseau Docker interne
Les connexions externes passent obligatoirement par Nginx qui agit comme point d'entrée unique et sécurisé

2 categories of docker:

- stateful: database mysql
- stateless: https protocol: same actions are realized

docker images -a = see all images present on the machine
docker ps = check if containers are active
docker pull = have the latest official image
docker system prune = clean all including images, caches, network, containers
--detach (-d) = the service is not attached to the container and so
other containers can be launched
docker volume rm $(docker volume ls -q) = remove all the volumes
docker system prune -a = remove all the images, containers, networks and volumes
docker rmi $(docker images -q) = remove all the images

docker run -d openclassrooms/star_wars tail -f /dev/null = maintient le conteneur en veille
sans se terminer 

---

docker-compose up -d = demarrer lensemble des conteneurs. -d pour les faire tourner en tache de front_dist_volume
docker-compose ps => affiche le retour ADD CONTENT
docker-compose stop
docker-compose down

docker-compose config => permet de valider la syntaxe du fichier

COPY ./requirements.txt /app/requirements.txt =>

À gauche (./requirements.txt) :fichier local que vous souhaitez copier. Le ./ indique qu'il se trouve dans le répertoire courant où le Dockerfile est situé.

À droite (/app/requirements.txt) : l emplacement où vous voulez que le fichier soit copié dans l'image Docker.

docker exec -it backend python manage.py makemigration = faire les migrations a partir du docker

good practice:

- error ! nginx Warning pull access denied for trans_server, repository does not exist => use the same version of the image in the dockerfile and in the docker-compose file. do not rename the image in the docker-compose file.

upload a file from the frontend to the backend with django ninja and javascript:

1. your frontend is sending a multipart/form-data request: To upload a file, you need to use multipart/form-data encoding. Ensure your fetch request is sending the file properly in the formData object:

TODO

Faire le bind mount sur sgoinfre

## Ruff

`ruff check <directory>` = lint the directory for any styling errors
`ruff check --fix <directory>` = fix style errors that can be fixed

`ruff format <directory>` = format the directory

`ruff format` is different from `ruff check --fix` because it only formats the code and does not fix any styling errors.

## ACT to test github actions

Configurer Act :

Crée un fichier .secrets à la racine de ton projet pour y définir les secrets utilisés dans ton workflow :

DB_NAME=mydatabase
DB_USER=myusername
DB_PASSWORD=mypassword
DATABASE_URL=postgresql://myusername:mypassword@localhost:5432/mydatabase

Assure-toi que ton fichier .env est présent dans le dossier server ou à la racine selon ta configuration.

Lancer le workflow :

workflow back:

act -j backend

workflow front:
act -j build -W ./github/workflows/front.yaml

-W permet de spécifier le chemin du fichier YAML du workflow à exécuter.

-j backend correspond au nom de ton job dans le fichier YAML (ici, backend).

## Formatter

Prettier : C'est un formatter qui s'assure que le code est formaté de manière cohérente (espaces, indentation, sauts de ligne, etc.). Il ne se soucie pas de la logique du code, mais uniquement de son apparence.
ESLint : C'est un linter qui analyse le code pour détecter les erreurs, les mauvaises pratiques, les incohérences, et appliquer des règles de style plus strictes (comme l'interdiction d'utiliser des variables non utilisées ou des fonctions mal nommées).

I everybody  ! 
yesterday I presentented my work on oauth2,  with 42api (requested) and github (which i decided to add)

Eldar will be changing the database a bit to create a new field for connection type (github, 42api, regular) and make the username no longer unique. (which is a bit of work because the username was unique, so some changes have to be done along). 

Eldar asked me to research if github api was providing refresh tokens (the 42 api does not provide any).

 in fact, github api offers 2 type of oauth2 flows : the traditionnal oauth one, and a github one, more complex, dedicated to complex CI. 

<<<<<<< HEAD
cf picture :  i have created a traditionnal oauth connection with github. in the traditionnal one it is no question of refresh token. 
=======
cf picture :  i have created a traditionnal oauth connection with github. in the traditionnal one it is no question of refresh token. 

# 2FA:
TOTP app = Time-based One-Time Password


vite prod:
rm -rf node_modules/.vite
npm run build



Meeting Report ( please comment if modification or additionnal comment needed)
- App name confirmed: Peacemakers : Ponggers edition
- Visual identity defined : Gold - Brown - Orange (day mode)
- Font confirmed: Texas Tango for stylized font + Crimson pro for regular
- On profile: Texas Tango on Wanted - title - star txt + maybe nickname
- Joke about Joe the uncatchable made by Eldar
- Next steps for the project defined

TODO for Celia
- mid-March: Confirm the colors for day-Mode + Confirm the colors for night-Mode (Blue - Purple - Pink?)
- March: Work on remote Player + tournament with Eldar
- April: Game customization + AI
- May: Drawings expected:
- Landing Page: a day background + a night background. (!) clouds will be passing on the picture as done momently.
- other drawings needed ( homepage, ...)
- Pistol + fire when click ( though I personnaly like the current firing)


TODO for Fanny
- Feb: install Redis
- End-March: Do online status
- April: Support on modules I have made + Docker Prod + presentation of the project

TODO for Melodie
- Mid-March: Define protocol with Yuko for live chat + learn Django channels and ORM
- April: do Live chat + notifications

Todo for Eldar:
- March: Work on remote Player + tournament with Celia
- Help everybody XD

Todo for Yuko:
- Mid march: change all fonts + app name
- Mid-March: define a protocol with Melodie for live chat
- March: create Figma design and confirm them with Celia. Ask Celia if some sketches are needed
   - Pages to create for info:
      - home page: was supposed to be 3js but will be more simple 
         -> Figma to be done
- April: finish front end components and pages
      - Dual menu
      - Dual (users list)
      - Dual (waiting)
      - Dual (match start)
      - Dual (match finished - winner)
      - Dual (match finished - loser)
      - Tournament subscribe
      - Waiting Room Tournament
      - Tournament Tree
      - Tournament (win)
      - Tournament (lose)
      - Tournament (champion)
      - Live Chat: UI exists, routes and components related to endpoints need to be implemented

Figjam to add pictures and inspiration: 
https://www.figma.com/board/DRobeokeHLoM8U8bvd96gA/ft_transcendence-Concept-%26-Style-Board?node-id=0-1&p=f&t=VSJFMxGMNQVQzelB-0

Figma:
https://www.figma.com/design/bIKKWAFQjcnPiEDc63jWa1/ft_transcendence?node-id=0-1&p=f&t=e49KbRQ10iVVR48b-0
>>>>>>> 467fc59a
<|MERGE_RESOLUTION|>--- conflicted
+++ resolved
@@ -271,12 +271,6 @@
 login: admin
 password: password
 
-<<<<<<< HEAD
-## daily report
-
-
-=======
->>>>>>> 467fc59a
 
 ## docker:
 
@@ -403,9 +397,6 @@
 
  in fact, github api offers 2 type of oauth2 flows : the traditionnal oauth one, and a github one, more complex, dedicated to complex CI. 
 
-<<<<<<< HEAD
-cf picture :  i have created a traditionnal oauth connection with github. in the traditionnal one it is no question of refresh token. 
-=======
 cf picture :  i have created a traditionnal oauth connection with github. in the traditionnal one it is no question of refresh token. 
 
 # 2FA:
@@ -475,5 +466,4 @@
 https://www.figma.com/board/DRobeokeHLoM8U8bvd96gA/ft_transcendence-Concept-%26-Style-Board?node-id=0-1&p=f&t=VSJFMxGMNQVQzelB-0
 
 Figma:
-https://www.figma.com/design/bIKKWAFQjcnPiEDc63jWa1/ft_transcendence?node-id=0-1&p=f&t=e49KbRQ10iVVR48b-0
->>>>>>> 467fc59a
+https://www.figma.com/design/bIKKWAFQjcnPiEDc63jWa1/ft_transcendence?node-id=0-1&p=f&t=e49KbRQ10iVVR48b-0