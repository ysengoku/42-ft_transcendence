# crontab/check_inactive_users_cron.py
import os
import requests
import datetime
import urllib3

urllib3.disable_warnings(urllib3.exceptions.InsecureRequestWarning)

LAST_RUN_FILE = "/tmp/last_run.txt"


def get_last_run_time():
    if not os.path.exists(LAST_RUN_FILE):
        return None
    with open(LAST_RUN_FILE, "r") as f:
        timestamp = f.read().strip()
    try:
        return datetime.datetime.fromisoformat(timestamp)
    except ValueError as e:
        print(e)
        return None


def set_last_run_time(time):
    with open(LAST_RUN_FILE, "w") as f:
        f.write(time.isoformat())


def should_run():
    last_run = get_last_run_time()
    now = datetime.datetime.now()
    if last_run is None or (now - last_run) >= datetime.timedelta(seconds=59):
        set_last_run_time(now)
        return True
    return False


if not should_run():
    exit(0)

print("Last inactive users check :")
print(datetime.date.today(), datetime.datetime.now().time())

# Get env variables from the container
with open("/proc/1/environ", "r") as env_file:
    env_vars = env_file.read().split("\0")
    for var in env_vars:
        if var.startswith("CRON_ENDPOINT=") or var.startswith("CRON_SECRET=") or var.startswith("CRON_CSRF_TOKEN="):
            key, value = var.split("=", 1)
            os.environ[key] = value

CRON_SECRET = os.getenv("CRON_SECRET")
ENDPOINT = os.getenv("CRON_ENDPOINT")
CSRF_TOKEN_URL = os.getenv("CRON_CSRF_TOKEN")


if not ENDPOINT or not CSRF_TOKEN_URL:
    print("Error: CRON_ENDPOINT or CRSF_TOKEN is not set in the env")
    raise ValueError("CRON_ENDPOINT is not set in the environment variables")

# Get CSRF token
session = requests.Session()
base_url = ENDPOINT.rsplit("/api", 1)[0]
get_response = session.get(CSRF_TOKEN_URL, verify=False)
csrf_token = session.cookies.get("csrftoken")

if not csrf_token:
    print("Error: Unable to get CSRF token")
    exit(1)

# Make DELETE request
<<<<<<< HEAD
headers = {"Authorization": f"Bearer {CRON_SECRET}", "X-CSRFToken": csrf_token, "Referer": base_url}
=======
headers = {
    "Authorization": f"Bearer {CRON_SECRET}",
    "X-CSRFToken": csrf_token,
    "Referer": base_url,
}
>>>>>>> 3af1eea3

response = session.delete(f"{ENDPOINT}", headers=headers, verify=False)
print(f"Status: {response.status_code}")<|MERGE_RESOLUTION|>--- conflicted
+++ resolved
@@ -69,15 +69,11 @@
     exit(1)
 
 # Make DELETE request
-<<<<<<< HEAD
-headers = {"Authorization": f"Bearer {CRON_SECRET}", "X-CSRFToken": csrf_token, "Referer": base_url}
-=======
 headers = {
     "Authorization": f"Bearer {CRON_SECRET}",
     "X-CSRFToken": csrf_token,
     "Referer": base_url,
 }
->>>>>>> 3af1eea3
 
 response = session.delete(f"{ENDPOINT}", headers=headers, verify=False)
 print(f"Status: {response.status_code}")