--- conflicted
+++ resolved
@@ -1,4 +1,3 @@
-<<<<<<< HEAD
 from ninja import NinjaAPI, Schema, File, UploadedFile
 from ninja.responses import Response
 from django.core.files.storage import default_storage
@@ -8,13 +7,13 @@
 
 api = NinjaAPI()
 
-@api.post("/upload-avatar/", Response=UserResponse)
+@api.post("/upload-avatar/", response=UserResponse)
 def upload_avatar(
     request, 
     avatar_new_image: UploadedFile = File(...)
 ):
-    # if not request.user.is_authenticated:
-    #     return Response({"error": "Authentication required"}, status=401)
+    if not request.user.is_authenticated:
+        return Response({"error": "Authentication required"}, status=401)
     
     try:
         # Si un avatar existe déjà (autre que celui par défaut), on le supprime
@@ -50,37 +49,4 @@
     # Save the file to the media directory
     saved_file_path = default_storage.save(file_path, ContentFile(file.read()))
     
-    return {"filename": file.name, "saved_to": saved_file_path}
-=======
-from ninja import Router, File, Form
-from django.shortcuts import get_object_or_404
-from .schemas import UserResponse
-from .models import User
-
-api = NinjaAPI()
-
-@api.get("/avatar", response=UserResponse)
-def update_avatar(request, file: File(...)):
-    if not request.user.is_authenticated:
-        return {"error": "Authentication required"}, 401
-
-    request.user.avatar.save(file.name, file)
-    request.user.save()
-
-    return {
-        "id": request.user.id,
-        "username": request.user.username,
-        "avatar": request.user.avatar.url if request.user.avatar else None
-    }
-
-# @api.get("/me", response=UserResponse)
-# def get_current_user(request):
-#     if not request.user.is_authenticated:
-#         return {"error": "Authentication required"}, 401
-    
-#     return {
-#         "id": request.user.id,
-#         "username": request.user.username,
-#         "avatar": request.user.avatar.url if request.user.avatar else None
-#     }
->>>>>>> fd553daa
+    return {"filename": file.name, "saved_to": saved_file_path}