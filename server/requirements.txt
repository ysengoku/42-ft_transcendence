# Django is the main framework for the back-end of the web application.
Django==5.1.4

# Pillow for image processing, python-magic for file identification.
pillow==11.1.0
python-magic==0.4.27

<<<<<<< HEAD
=======
# OpenCV for image processing (headless version for server environments) - necessary for profile picture retrived by oauth
opencv-python-headless==4.8.0.76

# numpy for numerical computing for image modification - necessary for profile picture retrived by oauth
numpy==1.24.4

>>>>>>> a580700b
# Django Channels for handling WebSockets and background tasks
daphne==4.1.2
channels==4.0.0
asgiref==3.8.1
django-eventstream==4.5.1

# Django Ninja for creating fast APIs with Django
django-ninja==1.3.0
annotated-types==0.7.0
django-cors-headers==4.6.0
pydantic==2.10.5
pydantic_core==2.27.2
typing_extensions==4.12.2
sqlparse==0.5.3

# Database profiling
django-silk==5.3.2

<<<<<<< HEAD
# Gunicorn is a Python WSGI HTTP Server for UNIX
# TODO: resolve daphne vs gunicorn situation
gunicorn==20.1.0
daphne==4.1.2

=======
# pyotp is a Python library for generating and verifying one-time passwords
pyotp==2.6.0

# qrcode is a Python library for generating QR codes. [pil] is an optional dependency for image generation.
qrcode[pil]

# Gunicorn is a Python WSGI HTTP Server for UNIX
daphne==4.1.2

>>>>>>> a580700b
# Redis for caching online status for users
redis==5.0.1
psycopg2==2.9.6<|MERGE_RESOLUTION|>--- conflicted
+++ resolved
@@ -5,15 +5,6 @@
 pillow==11.1.0
 python-magic==0.4.27
 
-<<<<<<< HEAD
-=======
-# OpenCV for image processing (headless version for server environments) - necessary for profile picture retrived by oauth
-opencv-python-headless==4.8.0.76
-
-# numpy for numerical computing for image modification - necessary for profile picture retrived by oauth
-numpy==1.24.4
-
->>>>>>> a580700b
 # Django Channels for handling WebSockets and background tasks
 daphne==4.1.2
 channels==4.0.0
@@ -32,23 +23,12 @@
 # Database profiling
 django-silk==5.3.2
 
-<<<<<<< HEAD
-# Gunicorn is a Python WSGI HTTP Server for UNIX
-# TODO: resolve daphne vs gunicorn situation
-gunicorn==20.1.0
-daphne==4.1.2
-
-=======
 # pyotp is a Python library for generating and verifying one-time passwords
 pyotp==2.6.0
 
 # qrcode is a Python library for generating QR codes. [pil] is an optional dependency for image generation.
 qrcode[pil]
 
-# Gunicorn is a Python WSGI HTTP Server for UNIX
-daphne==4.1.2
-
->>>>>>> a580700b
 # Redis for caching online status for users
 redis==5.0.1
 psycopg2==2.9.6