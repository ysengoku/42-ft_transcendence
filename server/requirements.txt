--- conflicted
+++ resolved
@@ -29,18 +29,15 @@
 # Database profiling
 django-silk==5.3.2
 
-<<<<<<< HEAD
 # pyotp is a Python library for generating and verifying one-time passwords
 pyotp==2.6.0
 
 # qrcode is a Python library for generating QR codes. [pil] is an optional dependency for image generation.
 qrcode[pil]
-=======
+
 # Gunicorn is a Python WSGI HTTP Server for UNIX
-# TODO: resolve daphne vs gunicorn situation
 daphne==3.0.1
 
 # Redis for caching online status for users
 redis==5.0.1
-psycopg2==2.9.6
->>>>>>> 612d3060
+psycopg2==2.9.6