import secrets
import string
from datetime import datetime, timedelta, timezone

from django.conf import settings
from django.core.mail import send_mail
from django.http import JsonResponse
from django.views.decorators.csrf import ensure_csrf_cookie
from ninja import Router
from ninja.errors import HttpError

from users.api.utils import _create_json_response_with_tokens
from users.models import User
from users.schemas import Message, SendMfaCode

mfa_router = Router()

TOKEN_LENGTH = 6
TOKEN_EXPIRY = 10 * 60


def generate_verification_code() -> str:
    """Generate a random 6-digit verification code"""
    return "".join(secrets.choice(string.digits) for _ in range(TOKEN_LENGTH))


def get_cache_key(username: str) -> str:
    """Create a unique cache key for storing the verification code"""
    return f"mfa_email_code_{username}"


<<<<<<< HEAD
@mfa_router.post("/send-code", auth=None, response={200: Message, 404: Message})
@ensure_csrf_cookie
def send_verification_code(request, username: str) -> dict[str, any]:
    """Send a verification code to the user's email"""
=======
@mfa_router.post("/resend-code", auth=None, response={200: Message, 404: Message})
@ensure_csrf_cookie
def resend_verification_code(request, username: str) -> dict[str, any]:
>>>>>>> fc9e11f7
    user = User.objects.filter(username=username).first()
    if not user:
        raise HttpError(404, "User with that email not found")

<<<<<<< HEAD
=======
    if handle_mfa_code(user):
        return JsonResponse(
            {
                "msg": "Verification code sent to user email",
            },
        )
    return None


def handle_mfa_code(user):
    """Send a verification code to the user's email"""
    user = User.objects.filter(username=user.username).first()
    if not user:
        raise HttpError(404, "User with that email not found")

>>>>>>> fc9e11f7
    verification_code = generate_verification_code()
    user.mfa_token = verification_code
    user.mfa_token_date = datetime.now(timezone.utc)
    user.save()

<<<<<<< HEAD
    send_mail(
=======
    return send_mail(
>>>>>>> fc9e11f7
        subject="Your Verification Code",
        message=f"Your verification code is: {verification_code}\nThis code will expire in 10 minutes.",
        from_email=settings.DEFAULT_FROM_EMAIL,
        recipient_list=[user.email],
        fail_silently=False,
    )

<<<<<<< HEAD
    return JsonResponse(
        {
            "msg": "Verification code sent to user email",
        },
    )


@mfa_router.post("/verify-mfa", auth=None, response={200: Message, 404: Message, 408: Message, 401: Message})
@ensure_csrf_cookie
def verify_email_login(request, username: str, data: SendMfaCode) -> dict[str, any]:
    """Verify email verification code during login"""
    user = User.objects.filter(username=username).first()
    if not user:
        raise HttpError(404, "User not found")

=======

@mfa_router.post("/verify-mfa", auth=None, response={200: Message, 404: Message, 408: Message, 401: Message})
@ensure_csrf_cookie
def verify_mfa_code(request, username: str, data: SendMfaCode) -> dict[str, any]:
    """Verify verification code received by email during login"""
    user = User.objects.filter(username=username).first()
    if not user:
        raise HttpError(404, "User not found")

>>>>>>> fc9e11f7
    if not data.token or len(data.token) != TOKEN_LENGTH or not data.token.isdigit():
        raise HttpError(400, "Invalid code format. Please enter a 6-digit code.")

    now = datetime.now(timezone.utc)
    if user.mfa_token_date + timedelta(seconds=TOKEN_EXPIRY) < now:
        raise HttpError(408, "Expired session: authentication request timed out")

    if data.token != user.mfa_token:
        raise HttpError(401, "Invalid verification code")

    response_data = user.profile.to_profile_minimal_schema()
    return _create_json_response_with_tokens(user, response_data)<|MERGE_RESOLUTION|>--- conflicted
+++ resolved
@@ -29,22 +29,13 @@
     return f"mfa_email_code_{username}"
 
 
-<<<<<<< HEAD
-@mfa_router.post("/send-code", auth=None, response={200: Message, 404: Message})
-@ensure_csrf_cookie
-def send_verification_code(request, username: str) -> dict[str, any]:
-    """Send a verification code to the user's email"""
-=======
 @mfa_router.post("/resend-code", auth=None, response={200: Message, 404: Message})
 @ensure_csrf_cookie
 def resend_verification_code(request, username: str) -> dict[str, any]:
->>>>>>> fc9e11f7
     user = User.objects.filter(username=username).first()
     if not user:
         raise HttpError(404, "User with that email not found")
 
-<<<<<<< HEAD
-=======
     if handle_mfa_code(user):
         return JsonResponse(
             {
@@ -60,17 +51,12 @@
     if not user:
         raise HttpError(404, "User with that email not found")
 
->>>>>>> fc9e11f7
     verification_code = generate_verification_code()
     user.mfa_token = verification_code
     user.mfa_token_date = datetime.now(timezone.utc)
     user.save()
 
-<<<<<<< HEAD
-    send_mail(
-=======
     return send_mail(
->>>>>>> fc9e11f7
         subject="Your Verification Code",
         message=f"Your verification code is: {verification_code}\nThis code will expire in 10 minutes.",
         from_email=settings.DEFAULT_FROM_EMAIL,
@@ -78,23 +64,6 @@
         fail_silently=False,
     )
 
-<<<<<<< HEAD
-    return JsonResponse(
-        {
-            "msg": "Verification code sent to user email",
-        },
-    )
-
-
-@mfa_router.post("/verify-mfa", auth=None, response={200: Message, 404: Message, 408: Message, 401: Message})
-@ensure_csrf_cookie
-def verify_email_login(request, username: str, data: SendMfaCode) -> dict[str, any]:
-    """Verify email verification code during login"""
-    user = User.objects.filter(username=username).first()
-    if not user:
-        raise HttpError(404, "User not found")
-
-=======
 
 @mfa_router.post("/verify-mfa", auth=None, response={200: Message, 404: Message, 408: Message, 401: Message})
 @ensure_csrf_cookie
@@ -104,7 +73,6 @@
     if not user:
         raise HttpError(404, "User not found")
 
->>>>>>> fc9e11f7
     if not data.token or len(data.token) != TOKEN_LENGTH or not data.token.isdigit():
         raise HttpError(400, "Invalid code format. Please enter a 6-digit code.")
 
