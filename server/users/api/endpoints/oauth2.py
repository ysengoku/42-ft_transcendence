import hashlib
import os
from urllib.parse import quote, urlencode

from django.conf import settings
from django.http import HttpResponseRedirect, JsonResponse
from django.views.decorators.csrf import csrf_exempt, ensure_csrf_cookie
from ninja import Query, Router
from ninja.errors import HttpError

from users.api.endpoints.auth import create_redirect_to_home_page_response_with_tokens
from users.models import OauthConnection, User
from users.schemas import (
    Message,
    OAuthCallbackParams,
)

oauth2_router = Router()


def get_oauth_config(platform: str) -> dict:
    """
    Retrieves OAuth configuration for the platform.
    Raises 422 if the platform is unsupported.
    """
    if platform not in settings.OAUTH_CONFIG:
        raise HttpError(422, f"Unsupported platform: {platform}")
    return settings.OAUTH_CONFIG[platform]


def create_user_oauth(user_info: dict, oauth_connection: OauthConnection) -> User:
    """
    Creates a user linked to the OAuth connection.
    """
    user = User.objects.validate_and_create_user(
        username=user_info.get("login"),
        oauth_connection=oauth_connection,
    )

    oauth_connection.set_connection_as_connected(user_info, user)
    return user


@csrf_exempt
@oauth2_router.get("/authorize/{platform}", auth=None, response={200: dict, 404: Message})
def oauth_authorize(request, platform: str):
    """
    Starts the OAuth2 authorization process.
    Returns the authorization URL.
    Raises 404 if the platform is unsupported (raised from def get_oauth_config).
    """
    config = get_oauth_config(platform)

    state = hashlib.sha256(os.urandom(32)).hexdigest()

    OauthConnection.objects.create_pending_connection(state, platform)

    params = {
        "response_type": "code",
        "client_id": config["client_id"],
        "redirect_uri": config["redirect_uris"][0],
        "scope": " ".join(config["scopes"]),
        "state": state,
    }
    return JsonResponse({"auth_url": f"{config['auth_uri']}?{urlencode(params)}"})


@oauth2_router.get("/callback/{platform}", auth=None, response={200: dict, frozenset({408, 422, 500, 503}): Message})
<<<<<<< HEAD
def oauth_callback(  # noqa: PLR0911
=======
@ensure_csrf_cookie
def oauth_callback(
>>>>>>> b3e19c2d
    request,
    platform: str,
    params: OAuthCallbackParams = Query(...),
):
    """
    Handles the OAuth2 callback.
    Captures errors directly from the OAuth provider.
    """
    params = request.GET
    error = params.get("error")
    error_description = params.get("error_description")
    code = params.get("code")
    state = params.get("state")

    if error:
        error_message = quote(f"{error}: {error_description}")
        return HttpResponseRedirect(f"{settings.ERROR_REDIRECT_URL}?error={error_message}&code=422")

    if not code or not state:
        error_message = quote("Missing code or state.")
        return HttpResponseRedirect(f"{settings.ERROR_REDIRECT_URL}?error={error_message}&code=422")

    oauth_connection = OauthConnection.objects.for_state_and_pending_status(state).first()
    if not oauth_connection:
        raise HttpResponseRedirect(f"{settings.ERROR_REDIRECT_URL}?error=Invalid state&code=422")

    state_error = oauth_connection.check_state_and_validity(platform, state)
    if state_error:
        error_message, status_code = state_error
        return HttpResponseRedirect(f"{settings.ERROR_REDIRECT_URL}?error={quote(error_message)}&code={status_code}")

    config = get_oauth_config(platform)

    access_token, token_error = oauth_connection.request_access_token(config, code)
    if token_error:
        error_message, status_code = token_error
        return HttpResponseRedirect(f"{settings.ERROR_REDIRECT_URL}?error={quote(error_message)}&code={status_code}")

    user_info, user_error = oauth_connection.get_user_info(config, access_token)
    if user_error:
        error_message, status_code = user_error
        return HttpResponseRedirect(f"{settings.ERROR_REDIRECT_URL}?error={quote(error_message)}&code={status_code}")

    if platform not in [OauthConnection.FT, OauthConnection.GITHUB]:
        error_message = quote("Unsupported platform")
        return HttpResponseRedirect(f"{settings.ERROR_REDIRECT_URL}?error={error_message}&code=422")

    user, user_creation_error = oauth_connection.create_or_update_user(user_info)
    if user_creation_error:
        error_message, status_code = user_creation_error
        return HttpResponseRedirect(f"{settings.ERROR_REDIRECT_URL}?error={quote(error_message)}&code={status_code}")

    return create_redirect_to_home_page_response_with_tokens(user)<|MERGE_RESOLUTION|>--- conflicted
+++ resolved
@@ -66,12 +66,8 @@
 
 
 @oauth2_router.get("/callback/{platform}", auth=None, response={200: dict, frozenset({408, 422, 500, 503}): Message})
-<<<<<<< HEAD
+@ensure_csrf_cookie
 def oauth_callback(  # noqa: PLR0911
-=======
-@ensure_csrf_cookie
-def oauth_callback(
->>>>>>> b3e19c2d
     request,
     platform: str,
     params: OAuthCallbackParams = Query(...),
