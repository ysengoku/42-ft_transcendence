<<<<<<< HEAD
import hashlib
import os
from datetime import datetime, timedelta, timezone

from django.conf import settings
from django.core.mail import send_mail
from django.http import HttpRequest, HttpResponse, HttpResponseRedirect, JsonResponse
=======
from django.http import HttpRequest, HttpResponse, JsonResponse
>>>>>>> fc9e11f7
from django.views.decorators.csrf import csrf_exempt, ensure_csrf_cookie
from ninja import Router
from ninja.errors import AuthenticationError, HttpError

from users.api.common import allow_only_for_self
from users.api.endpoints.mfa import handle_mfa_code
from users.api.utils import _create_json_response_with_tokens
from users.models import RefreshToken, User
from users.schemas import (
<<<<<<< HEAD
    ForgotPasswordSchema,
=======
>>>>>>> fc9e11f7
    LoginResponseSchema,
    LoginSchema,
    Message,
    PasswordValidationSchema,
    ProfileMinimalSchema,
    SignUpSchema,
    ValidationErrorMessageSchema,
)

auth_router = Router()


@auth_router.get("self", response={200: ProfileMinimalSchema, 401: Message})
def check_self(request: HttpRequest):
    """
    Checks authentication status of the user.
    If the user has valid access token, returns minimal information of user's profile.
    """
    return request.auth.profile


@auth_router.post(
    "login", response={200: ProfileMinimalSchema | LoginResponseSchema, 401: Message, 429: Message}, auth=None
)
@ensure_csrf_cookie
@csrf_exempt
def login(request: HttpRequest, credentials: LoginSchema):
    """
    Logs in user. Can login by username, email or username.
    """
    user = User.objects.for_username_or_email(credentials.username).first()
    if not user or user.get_oauth_connection():
        raise HttpError(401, "Username or password are not correct.")

    is_password_correct = user.check_password(credentials.password)
    if not is_password_correct:
        raise HttpError(401, "Username or password are not correct.")

    is_mfa_enabled = User.objects.has_mfa_enabled(credentials.username)
    if is_mfa_enabled and handle_mfa_code(user):
        return JsonResponse(
            {
                "mfa_required": True,
                "username": user.username,
            },
        )
    if is_mfa_enabled:
        raise HttpError(503, "Failed to send MFA code")
    response_data = user.profile.to_profile_minimal_schema()
    return _create_json_response_with_tokens(user, response_data)


@auth_router.post(
    "signup",
    response={201: ProfileMinimalSchema, 422: list[ValidationErrorMessageSchema]},
    auth=None,
)
@ensure_csrf_cookie
@csrf_exempt
def signup(request: HttpRequest, data: SignUpSchema):
    """
    Creates a new user.
    """
    user = User.objects.validate_and_create_user(
        username=data.username,
        email=data.email,
        password=data.password,
    )
    user.save()

    return _create_json_response_with_tokens(user, user.profile.to_profile_minimal_schema())


@auth_router.post(
    "refresh",
    response={204: None, 401: Message},
    auth=None,
)
def refresh(request: HttpRequest, response: HttpResponse):
    """
    Rotates the refresh token. Issues a new refresh token and a new access token.
    """
    old_refresh_token = request.COOKIES.get("refresh_token")
    if not old_refresh_token:
        raise AuthenticationError

    new_access_token, new_refresh_token_instance = RefreshToken.objects.rotate(old_refresh_token)

    response.set_cookie("access_token", new_access_token)
    response.set_cookie("refresh_token", new_refresh_token_instance.token)
    return 204, None


@auth_router.delete(
    "logout",
    response={204: None, 401: Message},
)
def logout(request: HttpRequest, response: HttpResponse):
    """
    Logs out the user. Clears the tokens from the cookies.
    """
    old_refresh_token = request.COOKIES.get("refresh_token")
    if not old_refresh_token:
        raise AuthenticationError

    refresh_token_qs = RefreshToken.objects.for_token(old_refresh_token)

    refresh_token_instance = refresh_token_qs.first()
    if refresh_token_instance:
        allow_only_for_self(request, refresh_token_instance.user.username)

    refresh_token_qs.set_revoked()

    response.delete_cookie("access_token")
    response.delete_cookie("refresh_token")
    return 204, None


@auth_router.post("/forgot-password", response={200: Message}, auth=None)
@csrf_exempt
def request_password_reset(request, data: ForgotPasswordSchema) -> dict[str, any]:
    """Request a password reset link"""
    user = User.objects.for_username_or_email(data.email).first()

    if not user:
        return {"msg": "Password reset instructions sent to your email if email exists."}

    token = hashlib.sha256(os.urandom(32)).hexdigest()
    user.forgot_password_token = token
    user.forgot_password_token_date = datetime.now(timezone.utc)
    user.save()

    reset_url = f"{settings.FRONTEND_URL}/reset-password/{token}"

    send_mail(
        subject="Password Reset Request",
        message=f"Click this link to reset your password: {reset_url}",
        from_email=settings.DEFAULT_FROM_EMAIL,
        recipient_list=[user.email],
        fail_silently=False,
    )

    return {
        "msg": "Password reset instructions sent to your email",
    }


@auth_router.post(
    "/reset-password/{token}",
    response={200: Message, 400: Message, 422: list[ValidationErrorMessageSchema]},
    auth=None,
)
@csrf_exempt
def reset_password(request, token: str, data: PasswordValidationSchema) -> dict[str, any]:
    """Reset user password using token from URL and new password from body"""
    user = User.objects.for_forgot_password_token(token=token).first()
    if not user:
        raise AuthenticationError

    now = datetime.now(timezone.utc)
    if user.forgot_password_token_date + timedelta(minutes=5) < now:
        raise HttpError(408, "Expired session: authentication request timed out")

    obj = PasswordValidationSchema(
        username=user.username,
        password=data.password,
        password_repeat=data.password_repeat,
    )

    err_dict = obj.validate_password()
    if err_dict:
        raise HttpError(422, err_dict)

    user.set_password(data.password)
    user.save()

    return {"msg": "Password has been reset successfully"}

# ajouter resend email function<|MERGE_RESOLUTION|>--- conflicted
+++ resolved
@@ -1,14 +1,10 @@
-<<<<<<< HEAD
 import hashlib
 import os
 from datetime import datetime, timedelta, timezone
 
 from django.conf import settings
 from django.core.mail import send_mail
-from django.http import HttpRequest, HttpResponse, HttpResponseRedirect, JsonResponse
-=======
 from django.http import HttpRequest, HttpResponse, JsonResponse
->>>>>>> fc9e11f7
 from django.views.decorators.csrf import csrf_exempt, ensure_csrf_cookie
 from ninja import Router
 from ninja.errors import AuthenticationError, HttpError
@@ -18,10 +14,7 @@
 from users.api.utils import _create_json_response_with_tokens
 from users.models import RefreshToken, User
 from users.schemas import (
-<<<<<<< HEAD
     ForgotPasswordSchema,
-=======
->>>>>>> fc9e11f7
     LoginResponseSchema,
     LoginSchema,
     Message,
@@ -44,7 +37,7 @@
 
 
 @auth_router.post(
-    "login", response={200: ProfileMinimalSchema | LoginResponseSchema, 401: Message, 429: Message}, auth=None
+    "login", response={200: ProfileMinimalSchema | LoginResponseSchema, 401: Message, 429: Message}, auth=None,
 )
 @ensure_csrf_cookie
 @csrf_exempt
@@ -199,5 +192,3 @@
     user.save()
 
     return {"msg": "Password has been reset successfully"}
-
-# ajouter resend email function