--- conflicted
+++ resolved
@@ -28,13 +28,9 @@
     return request.auth.profile
 
 
-<<<<<<< HEAD
-@auth_router.post("login", response={200: ProfileMinimalSchema, 401: Message, 429: Message}, auth=None)
-=======
 @auth_router.post(
     "login", response={200: ProfileMinimalSchema | LoginResponseSchema, 401: Message, 429: Message}, auth=None
 )
->>>>>>> 92de1472
 @ensure_csrf_cookie
 @csrf_exempt
 def login(request: HttpRequest, credentials: LoginSchema):
