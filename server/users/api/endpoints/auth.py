--- conflicted
+++ resolved
@@ -1,10 +1,7 @@
-<<<<<<< HEAD
-from functools import cache
 import hashlib
 import os
-=======
-from typing import Union
->>>>>>> 035da3b8
+from django.core.cache import cache
+
 from django.conf import settings
 from django.core.mail import send_mail
 from django.http import HttpRequest, HttpResponse, HttpResponseRedirect, JsonResponse
@@ -16,12 +13,12 @@
 from users.models import RefreshToken, User
 from users.schemas import (
     ForgotPasswordSchema,
+    LoginResponseSchema,
     LoginSchema,
     Message,
     ProfileMinimalSchema,
     SignUpSchema,
     ValidationErrorMessageSchema,
-    LoginResponseSchema,
 )
 
 auth_router = Router()
@@ -206,4 +203,5 @@
             error_message = "An error occurred while processing your request"
         raise HttpError(500, error_message)
 
+
 # view reset password