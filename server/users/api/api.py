--- conflicted
+++ resolved
@@ -8,13 +8,7 @@
 from users.models import RefreshToken, User
 
 from .endpoints.auth import auth_router
-<<<<<<< HEAD
-from .endpoints.oauth2 import oauth2_router
 from .endpoints.mfa import mfa_router
-=======
-
-# from .endpoints.mfa import mfa_router
->>>>>>> 8d31205e
 from .endpoints.blocked_users import blocked_users_router
 from .endpoints.friends import friends_router
 from .endpoints.oauth2 import oauth2_router
