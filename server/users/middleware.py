from channels.db import database_sync_to_async
from ninja.errors import AuthenticationError
from ninja.security import APIKeyCookie

from users.models import RefreshToken, User


class JWTEndpointsAuthMiddleware(APIKeyCookie):
    """
    Middleware for the API endpoints authentication through JWT.
    Populates `request.auth` parameter of API requests with either `User` instance or `None`.
    """

    param_name = "access_token"

    def authenticate(self, request, access_token: str):
        payload = RefreshToken.objects.select_related("profile").verify_access_token(access_token)

        return User.objects.for_id(payload["sub"]).first()


class JWTWebsocketAuthMiddleware:
    """
    Middleware for the websocket authentication through JWT.
    Populates `scope.user` attribute of websocket consumers with either `User` instance or `None`.
    """

    def __init__(self, app):
        self.app = app # ASGI app

    async def __call__(self, scope, receive, send):
        headers = dict(scope["headers"])
        cookies = headers.get(b"cookie", b"").decode(
            "utf-8") if b"cookie" in headers else ""
        token = None
        scope["user"] = None

        for cookie_part in cookies.split(";"):
            cookie_clean = cookie_part.strip()
            if cookie_clean.startswith("access_token="):
                token = cookie_clean[13:]
                break

        if token:
            scope["user"] = await self.authenticate_token(token)

        return await self.app(scope, receive, send)

<<<<<<< HEAD
        return await self.app(scope, receive, send)


class ActivityMiddleware:
    def __init__(self, get_response):
        self.get_response = get_response

    def __call__(self, request):
        if request.user.is_authenticated:
            request.user.profile.update_activity()
        return self.get_response(request)
=======
    @database_sync_to_async
    def authenticate_token(self, token):
        try:
            payload = RefreshToken.objects.verify_access_token(token)
            return User.objects.select_related("profile", "oauth_connection").filter(id=payload["sub"]).first()
        except (AuthenticationError, User.DoesNotExist):
            return None
>>>>>>> 08c27c37
<|MERGE_RESOLUTION|>--- conflicted
+++ resolved
@@ -46,8 +46,13 @@
 
         return await self.app(scope, receive, send)
 
-<<<<<<< HEAD
-        return await self.app(scope, receive, send)
+    @database_sync_to_async
+    def authenticate_token(self, token):
+        try:
+            payload = RefreshToken.objects.verify_access_token(token)
+            return User.objects.select_related("profile", "oauth_connection").filter(id=payload["sub"]).first()
+        except (AuthenticationError, User.DoesNotExist):
+            return None
 
 
 class ActivityMiddleware:
@@ -57,13 +62,4 @@
     def __call__(self, request):
         if request.user.is_authenticated:
             request.user.profile.update_activity()
-        return self.get_response(request)
-=======
-    @database_sync_to_async
-    def authenticate_token(self, token):
-        try:
-            payload = RefreshToken.objects.verify_access_token(token)
-            return User.objects.select_related("profile", "oauth_connection").filter(id=payload["sub"]).first()
-        except (AuthenticationError, User.DoesNotExist):
-            return None
->>>>>>> 08c27c37
+        return self.get_response(request)