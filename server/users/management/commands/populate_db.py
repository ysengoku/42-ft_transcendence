--- conflicted
+++ resolved
@@ -2,14 +2,9 @@
 
 from django.core.management.base import BaseCommand
 
-<<<<<<< HEAD
 from chat.models import Chat, ChatMessage, Notification
-from users.models import Match, OauthConnection, Profile, User
-=======
-from chat.models import Chat, ChatMessage
 from pong.models import Match
 from users.models import OauthConnection, Profile, User
->>>>>>> 41a482ca
 
 
 def choice_except(seq, value):
