--- conflicted
+++ resolved
@@ -363,54 +363,18 @@
 
 
 def create_pending_tournament() -> None:
-<<<<<<< HEAD
-    dummy_aliases = [
-        "RedFalcon",
-        "BlueTiger",
-        "SilverWolf",
-        "GoldenEagle",
-        "ShadowFox",
-        "RedDragon",
-        "EmeraldLion",
-        "NightHawk",
-        "MysticBear",
-        "StormRider",
-        "CosmicWhale",
-        "PhantomCat",
-    ]
+    dummy_aliases = TOURNAMENT_ALIASES.copy()
+
     target_usernames = ["Taki", "Felix", "Rex", "sad_hampter", "Tama", "Pedro", "menaco", "Rick"]
     list_profiles = [simulated_users[username].profile for username in target_usernames if username in simulated_users]
 
     if not list_profiles:
-        print("No valid profiles found for pending tournament! Please generate Taki first.")
-=======
-    dummy_aliases = TOURNAMENT_ALIASES.copy()
-
-    try:
-        taki = Profile.objects.get(user__username="Taki")
-        felix = Profile.objects.get(user__username="Felix")
-        rex = Profile.objects.get(user__username="Rex")
-        sad_hampter = Profile.objects.get(user__username="sad_hampter")
-        tama = Profile.objects.get(user__username="Tama")
-        pedro = Profile.objects.get(user__username="Pedro")
-        menaco = Profile.objects.get(user__username="menaco")
-        rick = Profile.objects.get(user__username="Rick")
-    except Profile.DoesNotExist as e:
-        print("DB is not populated ! Please populate the db before. Error: ", e)
->>>>>>> 224d5032
+        print("No valid profiles found for pending tournament! Please generate users first.")
         return
 
     options = [int(x) for x in settings.REQUIRED_PARTICIPANTS_OPTIONS]
-    for p in list_profiles:
-        if any(p.get_active_game_participation()):
-            print(f"{p.user.username} is already engaged in a game or a tournament!")
-            return
     print("Number of profiles for the pending tournament:", len(list_profiles))
-<<<<<<< HEAD
-    name = "The Pending Tournament!"
-=======
     name = choice(TOURNAMENT_NAMES)
->>>>>>> 224d5032
     generate_random_date()
     status = Tournament.PENDING
     chosen_profile = choice(list_profiles)
@@ -455,26 +419,7 @@
 
     print("=" * 50)
 
-
-<<<<<<< HEAD
 def generate_tournaments() -> None:
-    dummy_aliases = [
-        "RedFalcon",
-        "BlueTiger",
-        "SilverWolf",
-        "GoldenEagle",
-        "ShadowFox",
-        "RedDragon",
-        "EmeraldLion",
-        "NightHawk",
-        "MysticBear",
-        "StormRider",
-        "CosmicWhale",
-        "PhantomCat",
-    ]
-=======
-def generate_tournaments(users: dict[str, User]) -> None:
->>>>>>> 224d5032
     options = [int(x) for x in settings.REQUIRED_PARTICIPANTS_OPTIONS]
     simulated_users_lst = list(simulated_users.values())
     profiles = [sim_user.profile for sim_user in simulated_users_lst]
@@ -489,7 +434,7 @@
 
         required = choice(options)
 
-        print(f"{name}\n  Requires: {required} participants\n  Status: {status}\n\n  Creator: {user.username}")
+        print(f"{name}\n  Requires: {required} participants\n  Status: {status}\n  Creator: {user.username}")
         tournament = Tournament.objects.validate_and_create(
             creator=user.profile,
             tournament_name=name,
@@ -519,11 +464,7 @@
             )
             profiles.remove(p)
             participant_objs.append(part)
-<<<<<<< HEAD
-        print("There are", len(participant_objs), "participants in this tournament")
-=======
-        print("There are", len(participant_objs), "participants in this tournament (len(participant_objs))")
->>>>>>> 224d5032
+        print("  There are", len(participant_objs), "participants in this tournament")
         if status is Tournament.FINISHED:
             total_rounds = 2 if required == 3 else 3
             # required has been lowed to avoir adding a participant since the creator is added at the beginning
@@ -1364,16 +1305,7 @@
     def handle(self, **kwargs) -> None:  # noqa: PLR0915
         clean_database()
 
-<<<<<<< HEAD
         generate_users()
-=======
-        users, life_enjoyer = generate_users()
-
-        generate_matches(users, life_enjoyer)
-        generate_finished_tournaments(users, n_tournaments=5)
-        generate_tournaments(users)
-        create_pending_tournament()
->>>>>>> 224d5032
         put_avatars()
         generate_matches()
         generate_tournaments()
