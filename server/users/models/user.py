<<<<<<< HEAD
from functools import cache
=======
>>>>>>> 035da3b8
import hashlib
import os
import uuid

from django.contrib.auth.hashers import make_password
from django.contrib.auth.models import AbstractUser
from django.contrib.auth.models import UserManager as BaseUserManager
from django.contrib.auth.validators import UnicodeUsernameValidator
from django.core.exceptions import PermissionDenied, ValidationError
from django.db import models
from django.db.models import Q
from ninja.files import UploadedFile

from users.models import OauthConnection
from users.utils import merge_err_dicts

"""
Models related to authentication and authorization.
"""


class UserManager(BaseUserManager):
    def for_id(self, user_id: str):
        return self.filter(id=user_id)

    def has_mfa_enabled(self, identifier: str):
        return self.filter(
            Q(username__iexact=identifier) | Q(email=identifier),
            mfa_enabled=True,
        ).exists()

    def for_oauth_id(self, oauth_id: str):
        return self.filter(oauth_connection__oauth_id=oauth_id)

    def for_username_or_email(self, identifier: str):
        return self.filter(Q(username__iexact=identifier) | Q(email=identifier))

    def for_username(self, username: str):
        return self.filter(username__iexact=username)

    def fill_user_data(self, username: str, oauth_connection: OauthConnection = None, **extra_fields):
        username = AbstractUser.normalize_username(username)
        if oauth_connection:
            username = self._generate_unique_username(username)
        if extra_fields.get("password"):
            extra_fields["password"] = make_password(extra_fields.get("password"))
        if extra_fields.get("email"):
            extra_fields["email"] = BaseUserManager.normalize_email(extra_fields.get("email"))
        extra_fields.setdefault("nickname", username)
        return self.model(username=username, oauth_connection=oauth_connection, **extra_fields)

    def create_user(self, username: str, oauth_connection: OauthConnection = None, **extra_fields):
        extra_fields["is_superuser"] = False
        user = self.fill_user_data(username, oauth_connection, **extra_fields)
        user.save()
        return user

    def validate_and_create_user(self, username: str, oauth_connection: OauthConnection = None, **extra_fields):
        extra_fields["is_superuser"] = False
        user = self.fill_user_data(username, oauth_connection, **extra_fields)
        user.full_clean()
        user.save()
        return user

    def _generate_unique_username(self, username: str):
        base_username = username
        user_with_colliding_username_exist = self.filter(username__iexact=username).exists()
        counter = 0
        if user_with_colliding_username_exist:
            counter = self.filter(
                Q(username__iexact=username)
                | Q(username__iexact=username + "-1")
                | Q(username__iexact=username + "-2"),
            ).count()
        if counter > 0:
            return f"{base_username}-{counter}"
        return base_username


class User(AbstractUser):
    """
    Contains information that is related to authentication and authorization of one single user.
    """

    REQUIRED_FIELDS = ()

    username_validator = UnicodeUsernameValidator()

    id = models.UUIDField(primary_key=True, default=uuid.uuid4, editable=False)
    username = models.CharField(max_length=50, validators=[username_validator], unique=True)
    nickname = models.CharField(max_length=50, validators=[username_validator])
    email = models.EmailField(blank=True, default="")
    password = models.CharField(max_length=128, blank=True, default="")
    mfa_enabled = models.BooleanField(default=False)
    mfa_secret = models.CharField(max_length=128, blank=True, default="")  # do we need it ?

    objects = UserManager()

    def has_valid_mfa(self) -> bool:
        return bool(self.mfa_secret and self.mfa_enabled)

    def validate_unique(self, *args: list, **kwargs: dict) -> None:
        """
        Called during full_clean().
        Additional logic for validation of unique fields.
        **kwargs have a default parameter exclude, which excludes certain fields from being validated.
        """
        if "username" not in kwargs.get("exclude") and User.objects.filter(username__iexact=self.username).exists():
            raise ValidationError({"username": ["A user with that username already exists."]})

        if (
            "email" not in kwargs["exclude"]
            and not self.get_oauth_connection()
            and User.objects.filter(email=self.email).exists()
        ):
            raise ValidationError({"email": ["A user with that email already exists."]})

        kwargs["exclude"] |= {"username", "email"}
        super().validate_unique(*args, **kwargs)

    def clean(self):
        """
        Additional validation logic on the entire model that is not related to uniqueness.
        """
        if not self.password and not self.get_oauth_connection():
            raise ValidationError({"password": ["This connection type requires a password."]})
        if not self.email and not self.get_oauth_connection():
            raise ValidationError({"password": ["Email is required."]})

    def update_user(self, data, new_profile_picture: UploadedFile | None):
        """
        Updates the user depending on the non-empty fields of `data`.
        Only the provided fields are updated.
        Possible fields for update: `username`, `nickname`, `email`, `profile_picture` and `password`.
        """
        err_dict = {}

        if new_profile_picture:
            try:
                self.profile.update_avatar(new_profile_picture)
            except ValidationError as exc:
                err_dict = merge_err_dicts(err_dict, exc.error_dict)

        if data.old_password and not data.password:
            err_dict = merge_err_dicts(err_dict, {"password": ["Please enter your new password."]})

        if data.password and data.password_repeat:
            is_old_password_valid = self.check_password(password=data.old_password)
            if not is_old_password_valid:
                raise PermissionDenied
            if data.old_password == data.password:
                err_dict = merge_err_dicts(
                    err_dict,
                    {"password": ["New password cannot be the same as the old password."]},
                )
            self.set_password(data.password)
            data.password = ""

        if data.username == self.username:
            err_dict = merge_err_dicts(err_dict, {"username": ["New username cannot be the same as the old username."]})

        if data.email == self.email:
            err_dict = merge_err_dicts(err_dict, {"email": ["New email cannot be the same as the old email."]})

        for key, val in data:
            if val and hasattr(self, key):
                setattr(self, key, val)

        if data.mfa_enabled:
            self.mfa_secret = hashlib.sha256(os.urandom(32)).hexdigest()
        elif data.mfa_enabled is False:
            self.mfa_enabled = False
            self.mfa_secret = ""

        exclude = set()
        if not data.email:
            exclude.add("email")
        if not data.username:
            exclude.add("username")

        try:
            self.validate_unique(exclude=exclude)
            self.full_clean(validate_unique=False)
        except ValidationError as exc:
            err_dict = merge_err_dicts(err_dict, exc.error_dict)

        if err_dict:
            raise ValidationError(err_dict)
        self.save()
        self.profile.save()
        return self

    def get_oauth_connection(self):
        try:
            return self.oauth_connection
        except OauthConnection.DoesNotExist:
            return None

    def generate_reset_token(self) -> str:
        """Generate and store a reset token for the user"""
        token = hashlib.sha256(os.urandom(32)).hexdigest()
        cache_key = f"password_reset_{token}"
        cache.set(cache_key, str(self.id), timeout=3600)
        return token

    def __str__(self):
        connection_type = "Regular" if not self.get_oauth_connection() else self.oauth_connection.connection_type
        return f"{self.username} - {connection_type}"<|MERGE_RESOLUTION|>--- conflicted
+++ resolved
@@ -1,10 +1,7 @@
-<<<<<<< HEAD
-from functools import cache
-=======
->>>>>>> 035da3b8
 import hashlib
 import os
 import uuid
+from functools import cache
 
 from django.contrib.auth.hashers import make_password
 from django.contrib.auth.models import AbstractUser
