import uuid

from django.contrib.auth.hashers import make_password
from django.contrib.auth.models import AbstractUser
from django.contrib.auth.models import UserManager as BaseUserManager
from django.contrib.auth.validators import UnicodeUsernameValidator
from django.core.exceptions import PermissionDenied, ValidationError
from django.db import models
from django.db.models import Q
from ninja.files import UploadedFile

from users.models import OauthConnection
from users.utils import merge_err_dicts

"""
Models related to authentication and authorization.
"""


class UserManager(BaseUserManager):
    def for_id(self, user_id: str):
        return self.filter(id=user_id)

    def for_oauth_id(self, oauth_id: str):
        return self.filter(oauth_connection__oauth_id=oauth_id)

    def for_username_or_email(self, identifier: str):
        return self.filter(Q(username__iexact=identifier) | Q(email=identifier))

    def for_username(self, username: str):
        return self.filter(username__iexact=username)

    def fill_user_data(self, username: str, oauth_connection: OauthConnection = None, **extra_fields):
        username = AbstractUser.normalize_username(username)
        if oauth_connection:
            username = self._generate_unique_username(username)
        if extra_fields.get("password"):
            extra_fields["password"] = make_password(extra_fields.get("password"))
        if extra_fields.get("email"):
            extra_fields["email"] = BaseUserManager.normalize_email(extra_fields.get("email"))
        extra_fields.setdefault("nickname", username)
        return self.model(username=username, oauth_connection=oauth_connection, **extra_fields)

    def create_user(self, username: str, oauth_connection: OauthConnection = None, **extra_fields):
        extra_fields["is_superuser"] = False
        user = self.fill_user_data(username, oauth_connection, **extra_fields)
        user.save()
        return user

    def validate_and_create_user(self, username: str, oauth_connection: OauthConnection = None, **extra_fields):
        extra_fields["is_superuser"] = False
        user = self.fill_user_data(username, oauth_connection, **extra_fields)
        user.full_clean()
        user.save()
        return user

    def _generate_unique_username(self, username: str):
        base_username = username
        user_with_colliding_username_exist = self.filter(username__iexact=username).exists()
        counter = 0
        if user_with_colliding_username_exist:
            counter = self.filter(
                Q(username__iexact=username)
                | Q(username__iexact=username + "-1")
                | Q(username__iexact=username + "-2"),
            ).count()
        if counter > 0:
            return f"{base_username}-{counter}"
        return base_username


class User(AbstractUser):
    """
    Contains information that is related to authentication and authorization of one single user.
    """

    REQUIRED_FIELDS = ()

    username_validator = UnicodeUsernameValidator()

    id = models.UUIDField(primary_key=True, default=uuid.uuid4, editable=False)
    username = models.CharField(max_length=50, validators=[username_validator], unique=True)
    nickname = models.CharField(max_length=50, validators=[username_validator])
    email = models.EmailField(blank=True, default="")
<<<<<<< HEAD
    connection_type = models.CharField(max_length=10, choices=CONNECTION_TYPES_CHOICES, default="regular")
    oauth_id = models.IntegerField(blank=True, null=True)
    password = models.CharField(max_length=128, default="")
    mfa_secret = models.CharField(max_length=128, blank=True)
    mfa_enabled = models.BooleanField(default=False)
=======
    password = models.CharField(max_length=128, blank=True, default="")
    mfa_enabled = models.BooleanField(default=False)
    mfa_secret = models.CharField(max_length=128, blank=True, default="")
>>>>>>> b66a4c9d

    objects = UserManager()

    def has_valid_mfa(self) -> bool:
        return bool(self.mfa_secret and self.mfa_enabled)

    def validate_unique(self, *args: list, **kwargs: dict) -> None:
        """
        Called during full_clean().
        Additional logic for validation of unique fields.
        **kwargs have a default parameter exclude, which excludes certain fields from being validated.
        """
        if "username" not in kwargs.get("exclude") and User.objects.filter(username__iexact=self.username).exists():
            raise ValidationError({"username": ["A user with that username already exists."]})

        if (
            "email" not in kwargs["exclude"]
            and not self.get_oauth_connection()
            and User.objects.filter(email=self.email).exists()
        ):
            raise ValidationError({"email": ["A user with that email already exists."]})

        kwargs["exclude"] |= {"username", "email"}
        super().validate_unique(*args, **kwargs)

    def clean(self):
        """
        Additional validation logic on the entire model that is not related to uniqueness.
        """
        if not self.password and not self.get_oauth_connection():
            raise ValidationError({"password": ["This connection type requires a password."]})
        if not self.email and not self.get_oauth_connection():
            raise ValidationError({"password": ["Email is required."]})

    def update_user(self, data, new_profile_picture: UploadedFile | None):
        """
        Updates the user depending on the non-empty fields of `data`.
        Only the provided fields are updated.
        Possible fields for update: `username`, `nickname`, `email`, `profile_picture` and `password`.
        """
        err_dict = {}

        if new_profile_picture:
            try:
                self.profile.update_avatar(new_profile_picture)
            except ValidationError as exc:
                err_dict = merge_err_dicts(err_dict, exc.error_dict)

        if data.old_password and not data.password:
            err_dict = merge_err_dicts(err_dict, {"password": ["Please enter your new password."]})

        if data.password and data.password_repeat:
            is_old_password_valid = self.check_password(password=data.old_password)
            if not is_old_password_valid:
                raise PermissionDenied
            if data.old_password == data.password:
                err_dict = merge_err_dicts(
                    err_dict,
                    {"password": ["New password cannot be the same as the old password."]},
                )
            self.set_password(data.password)
            data.password = ""

        if data.username == self.username:
            err_dict = merge_err_dicts(err_dict, {"username": ["New username cannot be the same as the old username."]})

        if data.email == self.email:
            err_dict = merge_err_dicts(err_dict, {"email": ["New email cannot be the same as the old email."]})

        for key, val in data:
            if val and hasattr(self, key):
                setattr(self, key, val)

        exclude = set()
        if not data.email:
            exclude.add("email")
        if not data.username:
            exclude.add("username")

        try:
            self.validate_unique(exclude=exclude)
            self.full_clean(validate_unique=False)
        except ValidationError as exc:
            err_dict = merge_err_dicts(err_dict, exc.error_dict)

        if err_dict:
            raise ValidationError(err_dict)
        self.save()
        self.profile.save()
        return self

    def get_oauth_connection(self):
        try:
            return self.oauth_connection
        except OauthConnection.DoesNotExist:
            return None

    def __str__(self):
        connection_type = "Regular" if not self.get_oauth_connection() else self.oauth_connection.connection_type
        return f"{self.username} - {connection_type}"<|MERGE_RESOLUTION|>--- conflicted
+++ resolved
@@ -82,17 +82,9 @@
     username = models.CharField(max_length=50, validators=[username_validator], unique=True)
     nickname = models.CharField(max_length=50, validators=[username_validator])
     email = models.EmailField(blank=True, default="")
-<<<<<<< HEAD
-    connection_type = models.CharField(max_length=10, choices=CONNECTION_TYPES_CHOICES, default="regular")
-    oauth_id = models.IntegerField(blank=True, null=True)
-    password = models.CharField(max_length=128, default="")
-    mfa_secret = models.CharField(max_length=128, blank=True)
-    mfa_enabled = models.BooleanField(default=False)
-=======
     password = models.CharField(max_length=128, blank=True, default="")
     mfa_enabled = models.BooleanField(default=False)
     mfa_secret = models.CharField(max_length=128, blank=True, default="")
->>>>>>> b66a4c9d
 
     objects = UserManager()
 
