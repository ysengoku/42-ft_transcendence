from pathlib import Path  # noqa: A005

import magic
from django.conf import settings
from django.core.exceptions import RequestDataTooBig, ValidationError
from django.db import models
from django.db.models import (Case, Count, Exists, ExpressionWrapper, F, Func,
                              IntegerField, Q, Sum, Value, When)
from django.db.models.lookups import Exact
from django.utils import timezone
from ninja.files import UploadedFile
from asgiref.sync import async_to_sync
from users.utils import merge_err_dicts


def calculate_winrate(wins: int, loses: int) -> int | None:
    total = wins + loses
    if total == 0:
        return None
    return round(wins / (total) * 100)


class ProfileQuerySet(models.QuerySet):
    def for_username(self, username: str):
        return self.filter(user__username__iexact=username)

    def with_friendship_and_block_status(self, curr_user, username: str):
        """
        Annotates friendship and block status regarding user <username>.
        """
        return self.annotate(
<<<<<<< HEAD
            is_friend=Exists(curr_user.profile.friends.filter(
                user__username=username)),
            is_blocked_user=Exists(
                curr_user.profile.blocked_users.filter(user__username=username)),
            is_blocked_by_user=Exists(
                curr_user.profile.blocked_users_of.filter(user__username=username)),
=======
            is_friend=Exists(curr_user.profile.friends.filter(user__username=username)),
            is_blocked_user=Exists(curr_user.profile.blocked_users.filter(user__username=username)),
            is_blocked_by_user=Exists(curr_user.profile.blocked_users_of.filter(user__username=username)),
            friends_count=Count("friends", distinct=True),
>>>>>>> 2fc1c29a
        )

    def with_wins_and_loses_and_total_matches(self):
        """
        Annotates wins, loses and calculated winrate, using ORM queries.
        """

        class Round(Func):
            function = "ROUND"
            template = "%(function)s(%(expressions)s, 0)"

        return (
            # count loses and wins as distinct for correct values
            self.annotate(wins=Count("won_matches", distinct=True),
                          loses=Count("lost_matches", distinct=True))
            # calculate total = wins + loses
            .annotate(total_matches=F("wins") + F("loses"))
            # calculate winrate
            .annotate(
                winrate=Case(
                    # if no games, return null
                    When(Exact(F("total_matches"), Value(0)), then=Value(None)),
                    # otherwise return rounded result of wins / total_matches * 100
                    # multiplies by 1.0 to force floating point conversion, as 'wins' and 'loses' are ints
                    default=ExpressionWrapper(
                        Round(F("wins") * 1.0 / F("total_matches") * Value(100)),
                        output_field=IntegerField(),
                    ),
                ),
            )
        )

    def with_full_profile(self, curr_user, username: str):
        return (
            self.prefetch_related("friends__user")
            .select_related("user")
            .with_friendship_and_block_status(curr_user, username)
            .with_wins_and_loses_and_total_matches()
        )

    def with_search(self, search: str):
        """
        Searches users based on the given context.
        """
        if search:
            return (
                self.prefetch_related("user")
                .filter(Q(user__nickname__istartswith=search) | Q(user__username__istartswith=search))
                .order_by("-is_online", "user__nickname")
            )
        return Profile.objects.prefetch_related("user").all().order_by("-is_online", "user__nickname")


class Profile(models.Model):
    """
    Contains user information to the application logic itself.
    """

    user = models.OneToOneField(
        "users.User", default=None, null=True, blank=True, on_delete=models.CASCADE)
    profile_picture = models.ImageField(
        upload_to="avatars/", null=True, blank=True)
    elo = models.IntegerField(default=1000)
    friends = models.ManyToManyField(
        "self", symmetrical=False, through="Friendship", related_name="friends_of")
    blocked_users = models.ManyToManyField(
        "self", symmetrical=False, related_name="blocked_users_of")
    is_online = models.BooleanField(default=False)
    last_activity = models.DateTimeField(auto_now_add=True)
    nb_active_connexions = models.IntegerField(default=0)
    active_channels = models.JSONField(default=list, blank=True)  # Stocke les noms des canaux actifs

    def update_activity(self):
        self.last_activity = timezone.now()
        if not self.is_online:
            self.is_online = True
        self.save()

    @property
    def is_really_online(self):
        return self.is_online and timezone.now() - self.last_activity < timedelta(minutes=2)

    objects = ProfileQuerySet.as_manager()

    def __str__(self) -> str:
        return f"Profile of {self.user.username}"

    @property
    def avatar(self) -> str:
        if self.profile_picture:
            return self.profile_picture.url
        return settings.DEFAULT_USER_AVATAR

    @property
    def matches(self):
        return self.won_matches.all() | self.lost_matches.all()

    @property
    def dialogues(self):
        self.dialogues_as_user1 | self.dialogues_as_user2

    def get_scored_balls(self):
        return (
            self.matches.aggregate(
                scored_balls=Sum(Case(When(loser=self, then="losers_score"), When(
                    winner=self, then="winners_score"))),
            )["scored_balls"]
            or 0
        )

    def get_best_enemy(self):
        best_enemy = self.won_matches.values("loser").annotate(
            wins=Count("loser")).order_by("-wins").first()
        if not best_enemy or not best_enemy.get("loser", None):
            return None
        return Profile.objects.get(id=best_enemy["loser"])

    def get_worst_enemy(self):
        worst_enemy = self.lost_matches.values("winner").annotate(
            losses=Count("winner")).order_by("-losses").first()
        if not worst_enemy or not worst_enemy.get("winner", None):
            return None
        return Profile.objects.get(id=worst_enemy["winner"])

    def get_stats_against_player(self, profile):
        res = self.matches.aggregate(
            wins=Count("pk", filter=Q(winner=self) & Q(loser=profile)),
            loses=Count("pk", filter=Q(winner=profile) & Q(loser=self)),
        )
        return {
            "username": profile.user.username,
            "nickname": profile.user.nickname,
            "avatar": profile.avatar,
            "elo": profile.elo,
            "wins": res["wins"],
            "loses": res["loses"],
            "winrate": calculate_winrate(res["wins"], res["loses"]),
        }

<<<<<<< HEAD
    def get_elo_data_points(self):
        return self.matches.annotate(
            elo_change_signed=Case(When(winner=self, then=F("elo_change")), When(
                loser=self, then=-F("elo_change"))),
            elo_result=Case(When(winner=self, then=F("winners_elo")), When(
                loser=self, then=F("losers_elo"))),
        ).values("elo_change_signed", "elo_result", "date")

=======
>>>>>>> 2fc1c29a
    def delete_avatar(self) -> None:
        self.profile_picture.delete()
        if self.profile_picture and Path.is_file(self.profile_picture.path):
            Path.unlink(self.profile_picture.path)

    def update_avatar(self, new_avatar) -> None:
        self.validate_avatar(new_avatar)
        self.delete_avatar()
        self.profile_picture = new_avatar

    def validate_avatar(self, file: UploadedFile) -> None:
        """
        Validates uploaded avatar for having a correct extension being a valid image.
        Supported file types: png, jpg, webp.
        Maximum size of the file is 10mb.
        """
        max_file_size = 1024 * 1024 * 10

        if file.size >= max_file_size:
            raise RequestDataTooBig

        err_dict = {}
        invalid_file_type_msg = {"avatar": [
            "Invalid file type. Supported file types: .png, .jpg, .webp."]}
        accepted_file_extensions = [".png", ".jpg", ".jpeg", ".webp"]
        accepted_mime_types = ["image/png", "image/jpeg", "image/webp"]
        file_mime_type = magic.from_buffer(file.read(1024), mime=True)
        if (
            Path(file.name).suffix not in accepted_file_extensions
            or file.content_type not in accepted_mime_types
            or file_mime_type not in accepted_mime_types
        ):
            err_dict = merge_err_dicts(err_dict, invalid_file_type_msg)

        if err_dict:
            raise ValidationError(err_dict)

    def add_friend(self, new_friend):
        if new_friend == self:
            return "Can't add yourself to the friendlist."
        if self.friends.filter(pk=new_friend.pk).exists():
            return f"User {new_friend.user.username} is already in the friendlist."
        if self.blocked_users.filter(pk=new_friend.pk).exists():
            return f"User {new_friend.user.username} is in the blocklist."
        self.friends.add(new_friend)
        return None

    def remove_friend(self, removed_friend):
        if not self.friends.filter(pk=removed_friend.pk).exists():
            return f"User {removed_friend.user.username} is not in the friendlist."
        self.friends.remove(removed_friend)
        return None

    def block_user(self, user_to_block):
        if user_to_block == self:
            return "Can't block self."
        if self.blocked_users.filter(pk=user_to_block.pk).exists():
            return f"User {user_to_block.user.username} is already blocked."
        self.blocked_users.add(user_to_block)
        self.remove_friend(user_to_block)
        return None

    def unblock_user(self, blocked_user_to_remove):
        if not self.blocked_users.filter(pk=blocked_user_to_remove.pk).exists():
            return f"User {blocked_user_to_remove.user.username} is not in your blocklist."
        self.blocked_users.remove(blocked_user_to_remove)
        return None

    def to_username_nickname_avatar_schema(self):
        return {
            "username": self.user.username,
            "nickname": self.user.nickname,
            "avatar": self.avatar,
        }

    def to_profile_minimal_schema(self):
        return self.to_username_nickname_avatar_schema() | {
            "elo": self.elo,
            "is_online": self.is_online,
        }


class Friendship(models.Model):
    from_profile = models.ForeignKey(
        Profile, related_name="from_profile", on_delete=models.CASCADE)
    to_profile = models.ForeignKey(
        Profile, related_name="to_profile", on_delete=models.CASCADE)

    class Meta:
        constraints = [
            # Block self-friendship
            models.CheckConstraint(check=~models.Q(
                from_profile=models.F("to_profile")), name="no_self_friendship"),
            # Prevent duplicate entries (A->B can only exist once)
            models.UniqueConstraint(
                fields=["from_profile", "to_profile"], name="unique_friendship"),
        ]

    def __str__(self):
        return f"{self.from_profile.user.username} likes {self.to_profile.user.username}"<|MERGE_RESOLUTION|>--- conflicted
+++ resolved
@@ -29,19 +29,10 @@
         Annotates friendship and block status regarding user <username>.
         """
         return self.annotate(
-<<<<<<< HEAD
-            is_friend=Exists(curr_user.profile.friends.filter(
-                user__username=username)),
-            is_blocked_user=Exists(
-                curr_user.profile.blocked_users.filter(user__username=username)),
-            is_blocked_by_user=Exists(
-                curr_user.profile.blocked_users_of.filter(user__username=username)),
-=======
             is_friend=Exists(curr_user.profile.friends.filter(user__username=username)),
             is_blocked_user=Exists(curr_user.profile.blocked_users.filter(user__username=username)),
             is_blocked_by_user=Exists(curr_user.profile.blocked_users_of.filter(user__username=username)),
             friends_count=Count("friends", distinct=True),
->>>>>>> 2fc1c29a
         )
 
     def with_wins_and_loses_and_total_matches(self):
@@ -181,17 +172,6 @@
             "winrate": calculate_winrate(res["wins"], res["loses"]),
         }
 
-<<<<<<< HEAD
-    def get_elo_data_points(self):
-        return self.matches.annotate(
-            elo_change_signed=Case(When(winner=self, then=F("elo_change")), When(
-                loser=self, then=-F("elo_change"))),
-            elo_result=Case(When(winner=self, then=F("winners_elo")), When(
-                loser=self, then=F("losers_elo"))),
-        ).values("elo_change_signed", "elo_result", "date")
-
-=======
->>>>>>> 2fc1c29a
     def delete_avatar(self) -> None:
         self.profile_picture.delete()
         if self.profile_picture and Path.is_file(self.profile_picture.path):
