from __future__ import annotations

import logging
import uuid
from typing import Literal

from channels.db import database_sync_to_async
from django.conf import settings as django_settings
from django.core.exceptions import ValidationError
from django.db import models
from django.db.models import Prefetch, Q
from django.utils import timezone

from pong.game_protocol import GameRoomSettings
from pong.models import GameRoom, get_default_game_room_settings
from users.models import Profile

logger = logging.getLogger("server")


class Participant(models.Model):
    PENDING = "pending"
    PLAYING = "playing"
    ELIMINATED = "eliminated"
    QUALIFIED = "qualified"
    WINNER = "winner"
    STATUS_CHOICES = [
        (PENDING, "Pending"),
        (PLAYING, "Playing"),
        (ELIMINATED, "Eliminated"),
        (QUALIFIED, "Qualified"),
        (WINNER, "Winner"),
    ]

    profile = models.ForeignKey("users.Profile", on_delete=models.CASCADE)
    tournament = models.ForeignKey("Tournament", on_delete=models.CASCADE, related_name="participants")
    alias = models.CharField(max_length=255)
    status = models.CharField(max_length=12, choices=STATUS_CHOICES, default=PENDING)
    current_round = models.PositiveIntegerField(default=0)
    excluded = models.BooleanField(default=False)

    class Meta:
        unique_together = (("profile", "tournament"), ("tournament", "alias"))

    def __str__(self):
        return f"{self.alias} ({self.tournament.name})"

    async def async_set_eliminated(self):
        self.status = self.ELIMINATED
        await database_sync_to_async(self.save)()
        return self

    async def async_set_qualified(self):
        self.status = self.QUALIFIED
        await database_sync_to_async(self.save)()
        return self

    def set_qualified(self):
        self.status = self.QUALIFIED
        self.save()
        return self

    def set_eliminated(self):
        self.status = self.ELIMINATED
        self.save()
        return self


class TournamentQuerySet(models.QuerySet):
    def validate_and_create(
        self,
        creator: Profile,
        tournament_name: str,
        required_participants: int,
        alias: str,
        settings: GameRoomSettings | None = None,
    ):
        if not settings:
            settings = get_default_game_room_settings()

        if settings["ranked"]:
            settings["ranked"] = False
        if len(alias) > django_settings.MAX_ALIAS_LENGTH:
            raise ValidationError({"alias": [f"should not be longer than: {django_settings.MAX_ALIAS_LENGTH}"]})
        tournament = self.model(
            name=tournament_name,
            creator=creator,
            required_participants=required_participants,
            status=self.model.PENDING,
            settings=settings,
        )
        tournament.full_clean()
        tournament.save()
        tournament.add_participant(creator, alias)
        return tournament


class Tournament(models.Model):
    PENDING = "pending"
    ONGOING = "ongoing"
    FINISHED = "finished"
    CANCELLED = "cancelled"
    STATUS_CHOICES = [
        (PENDING, "Pending"),
        (ONGOING, "Ongoing"),
        (FINISHED, "Finished"),
        (CANCELLED, "Cancelled"),
    ]

    id = models.UUIDField(primary_key=True, default=uuid.uuid4, editable=False)
    name = models.CharField(max_length=100)
    date = models.DateTimeField(default=timezone.now)
    status = models.CharField(max_length=10, choices=STATUS_CHOICES, default=PENDING)
    creator = models.ForeignKey("users.Profile", on_delete=models.CASCADE)
    winner = models.ForeignKey(
        Participant,
        null=True,
        blank=True,
        on_delete=models.SET_NULL,
        related_name="won_tournaments",
    )
    required_participants = models.PositiveIntegerField()
    settings = models.JSONField(verbose_name="Settings", default=get_default_game_room_settings)

    objects: TournamentQuerySet = TournamentQuerySet.as_manager()

    class Meta:
        ordering = ["-date"]

    def __str__(self):
        return f"{self.name} ({self.status})"

    def clean(self):
        num = self.required_participants
        options = [int(x) for x in django_settings.REQUIRED_PARTICIPANTS_OPTIONS]
        if num not in options:
            raise ValidationError({"required_participants": [f"Number of participants must be one of: {options}"]})

    def get_rounds(self):
        return self.rounds.all().prefetch_related("brackets")

    def get_current_round_number(self):
        return self.rounds.filter(status=Round.FINISHED).count() + 1

    def get_current_round(self, round_number=None):
        if round_number is None:
            round_number = self.get_current_round_number()
        try:
            current_round = self.rounds.get(number=round_number)
        except Round.DoesNotExist:
            logger.warning("[TournamentWorker] This round does not exist, recreating it for the tournament to continue")
            current_round = self.rounds.create(number=round_number)
        return current_round

    def get_user_current_bracket(self, profile: Profile, round_number):
        current_round = self.get_current_round(round_number)
        participant = current_round.tournament.participants.filter(profile=profile).first()
        if not participant:
            logger.warning("[TournamentWorker] Profile is not a participant in this tournament")
            return None

        bracket = current_round.brackets.filter(
            models.Q(participant1=participant) | models.Q(participant2=participant),
        ).first()
        if not bracket:
            logger.warning("[TournamentWorker] This user is not in any brackets of the current round")
            return None
        return bracket

    def get_prefetched(self):
        return Tournament.objects.prefetch_related(
            Prefetch("tournament_participants", queryset=Participant.objects.select_related("profile__user")),
            Prefetch("tournament_rounds", queryset=Round.objects.prefetch_related("brackets")),
        ).get(pk=self.pk)

    def add_participant(self, profile: Profile, alias: str | None = None) -> Participant | str:
        """Returns a Participant instance if everything is good, error string otherwise."""
        participant_alias = alias if alias else profile.user.nickname
        if self.is_alias_occupied(alias):
            return "Someone with that alias is already in the tournament."

        if self.has_participant(profile):
            return "You are already registered for this tournament."
        if len(alias) > django_settings.MAX_ALIAS_LENGTH:
            return "Alias is too big! It should not be longer than " + str(django_settings.MAX_ALIAS_LENGTH)
        participant = Participant(
            profile=profile,
            alias=participant_alias,
            tournament=self,
        )
        participant.save()
        return participant

    def remove_participant(self, profile: Profile) -> dict | str:
        """Returns a dict if everything is good, error string otherwise."""
        participant = Participant.objects.filter(tournament=self, profile=profile).first()
        if not participant:
            return "No participant was found in this tournament."

        return participant.delete()

    def is_alias_occupied(self, alias: str):
        return self.participants.filter(alias=alias).exists()

    def has_participant(self, profile: Profile):
        return self.participants.filter(profile=profile).exists()


class Round(models.Model):
    PENDING = "pending"
    ONGOING = "ongoing"
    FINISHED = "finished"
    STATUS_CHOICES = [
        (PENDING, "Pending"),
        (ONGOING, "Ongoing"),
        (FINISHED, "Finished"),
    ]

    tournament = models.ForeignKey(Tournament, on_delete=models.CASCADE, related_name="rounds")
    number = models.PositiveIntegerField(editable=False)
    status = models.CharField(
        max_length=10,
        choices=STATUS_CHOICES,
        default=PENDING,
    )

    class Meta:
        unique_together = ("tournament", "number")
        ordering = ["number"]

    def __str__(self):
        return f"Round {self.number} - {self.tournament.name}"


class BracketQuerySet(models.QuerySet):
    def update_finished_bracket(
        self,
        bracket_id: int,
        winner_profile_id: int,
        winners_score: int,
        losers_score: int,
        status: Literal["finished", "cancelled"],
    ) -> None | Bracket:
        """
        Method for updated a Bracket with the data of a finished game.
        Meant to be used by the game server.
        """
<<<<<<< HEAD
        bracket: Bracket = await database_sync_to_async(self.get)(id=bracket_id)
        winner_participant: Participant = await database_sync_to_async(Participant.objects.get)(
                Q(brackets_p1__id=bracket_id) | Q(brackets_p2__id=bracket_id),
                profile__id=winner_profile_id,
            ).first()

        participant1: Participant = await database_sync_to_async(Participant.objects.get)(
            brackets_p1__id=bracket_id,
        )
        participant2: Participant = await database_sync_to_async(Participant.objects.get)(
            brackets_p2__id=bracket_id,
        )
=======
        bracket: Bracket = self.select_related(
            "participant1__profile",
             "participant2__profile").filter(id=bracket_id)
        bracket = bracket.first()
        if not bracket:
            return

        winner_participant: Participant = Participant.objects.filter(
            Q(brackets_p1__id=bracket_id) | Q(brackets_p2__id=bracket_id),
            profile__id=winner_profile_id,
        ).first()
        if not winner_participant:
            return

        participant1: Participant = bracket.participant1
        participant2: Participant = bracket.participant2
>>>>>>> 1d80fb5e
        if participant1 == winner_participant:
            participant2.set_eliminated()
        else:
            participant1.set_eliminated()
        winner_participant.set_qualified()
        bracket.winners_score = winners_score
        bracket.losers_score = losers_score
        bracket.winner = winner_participant
        bracket.status = status
        bracket.save()
        return bracket


class Bracket(models.Model):
    PENDING = "pending"
    ONGOING = "ongoing"
    FINISHED = "finished"
    CANCELLED = "cancelled"
    STATUS_CHOICES = [
        (PENDING, "Pending"),
        (ONGOING, "Ongoing"),
        (FINISHED, "Finished"),
        (CANCELLED, "Cancelled"),
    ]

    round = models.ForeignKey(Round, on_delete=models.CASCADE, related_name="brackets")
    participant1 = models.ForeignKey(Participant, on_delete=models.CASCADE, related_name="brackets_p1")
    participant2 = models.ForeignKey(Participant, on_delete=models.CASCADE, related_name="brackets_p2")
    winners_score = models.PositiveIntegerField(default=0)
    losers_score = models.PositiveIntegerField(default=0)
    winner = models.ForeignKey(Participant, on_delete=models.SET_NULL, null=True, blank=True)
    status = models.CharField(max_length=10, choices=STATUS_CHOICES, default=PENDING)
    score = models.CharField(max_length=7, blank=True)
    game_room = models.OneToOneField(GameRoom, on_delete=models.CASCADE, null=True, blank=True)
    game_id = models.UUIDField(null=True, blank=True, editable=True)

    objects: BracketQuerySet = BracketQuerySet.as_manager()

    def __str__(self):
        return f"{self.participant1.alias} vs {self.participant2.alias} - Round {self.round.number}"

    def set_ongoing(self):
        self.status = self.ONGOING
        self.save()
        return self

    def get_winner(self):
        return self.winner<|MERGE_RESOLUTION|>--- conflicted
+++ resolved
@@ -245,20 +245,6 @@
         Method for updated a Bracket with the data of a finished game.
         Meant to be used by the game server.
         """
-<<<<<<< HEAD
-        bracket: Bracket = await database_sync_to_async(self.get)(id=bracket_id)
-        winner_participant: Participant = await database_sync_to_async(Participant.objects.get)(
-                Q(brackets_p1__id=bracket_id) | Q(brackets_p2__id=bracket_id),
-                profile__id=winner_profile_id,
-            ).first()
-
-        participant1: Participant = await database_sync_to_async(Participant.objects.get)(
-            brackets_p1__id=bracket_id,
-        )
-        participant2: Participant = await database_sync_to_async(Participant.objects.get)(
-            brackets_p2__id=bracket_id,
-        )
-=======
         bracket: Bracket = self.select_related(
             "participant1__profile",
              "participant2__profile").filter(id=bracket_id)
@@ -275,7 +261,6 @@
 
         participant1: Participant = bracket.participant1
         participant2: Participant = bracket.participant2
->>>>>>> 1d80fb5e
         if participant1 == winner_participant:
             participant2.set_eliminated()
         else:
