--- conflicted
+++ resolved
@@ -3,66 +3,28 @@
 
 from asgiref.sync import async_to_sync
 from channels.layers import get_channel_layer
-<<<<<<< HEAD
-from django.core.exceptions import ValidationError
-from django.db.models import Prefetch, Q
-from django.http import JsonResponse
-from django.utils import timezone
+from django.db.models import Prefetch
 from ninja import Router
 from ninja.errors import HttpError
 from ninja.pagination import paginate
 from pydantic import validator
 
-from common.schemas import MessageSchema, ProfileMinimalSchema
-from tournaments.models import Bracket, Participant, Round, Tournament
-from tournaments.schemas import TournamentCreateSchema, TournamentSchema
-from users.router.utils import _create_json_response_with_tokens
-=======
-from django.db.models import Prefetch
-from ninja import Router
-from ninja.errors import HttpError
-from ninja.pagination import paginate
-
 from common.schemas import MessageSchema, ValidationErrorMessageSchema
 from tournaments.models import Bracket, Participant, Tournament
 from tournaments.schemas import TournamentCreateSchema, TournamentSchema
->>>>>>> b6ea828f
 
 tournaments_router = Router()
 
 
 @tournaments_router.post(
     "",
-<<<<<<< HEAD
-    response={201: TournamentSchema, 400: MessageSchema, 422: dict},
-=======
     response={201: TournamentSchema, frozenset({400, 401}): MessageSchema, 422: ValidationErrorMessageSchema},
->>>>>>> b6ea828f
 )
 def create_tournament(request, data: TournamentCreateSchema):
     """
     Creates a tournament. The `required_participants` should be either 4 or 8.
     """
     user = request.auth
-<<<<<<< HEAD
-    if not user:
-        raise HttpError(401, "Authentication required")
-
-    # Instanciation without save to check if everything's ok before saving
-    tournament: Tournament = Tournament(
-        name=data.name,
-        creator=user,
-        required_participants=data.required_participants,
-        status="lobby",
-        date=timezone.now(),
-    )
-
-    tournament.full_clean()  # Call clean() and all models validations
-    tournament.save()
-        # msg = e.messages[0] if len(e.messages) == 1 else " ".join(e.messages)
-        # raise HttpError(422, msg)
-=======
->>>>>>> b6ea828f
 
     tournament = Tournament.objects.validate_and_create(data.name, user.profile, data.required_participants)
     creator = user.profile.to_profile_minimal_schema()
@@ -122,76 +84,9 @@
     return base_qs
 
 
-<<<<<<< HEAD
-@tournaments_router.get("/{tournament_id}", response={200: TournamentSchema, 404: MessageSchema})
-def get_tournament(request, tournament_id: UUID):
-    try:
-        tournament = (
-            Tournament.objects.select_related("creator__profile__user")
-            .prefetch_related(
-                "rounds__brackets_rounds",
-                "tournament_participants__profile__profile",
-            )
-            .get(id=tournament_id)
-        )
-        return 200, tournament
-    except Tournament.DoesNotExist:
-        return 404, {"msg": "Tournament not found"}
-
-
-@tournaments_router.get("", response={200: list[TournamentSchema], 204: None})
-@paginate
-def get_all_tournaments(request, status: str = "all"):
-    base_qs = Tournament.objects.prefetch_related(
-        Prefetch("participants", queryset=Participant.objects.select_related("profile__user")),
-        Prefetch(
-            "rounds__brackets",
-            queryset=Bracket.objects.select_related("participant1__profile__user", "participant2__profile__user"),
-        ),
-    )
-    # for t in base_qs:
-    #     for p in t.tournament_participants.all():
-    #         print("Participant:", p.alias, "Profile:", p.user, "User:", getattr(
-    #             p.user, 'user', None), "Username:", getattr(getattr(p.user, 'user', None), 'username', None))
-    if status != "all":
-        base_qs = base_qs.filter(status=status)
-
-    if not base_qs.exists():
-        return 204, None
-    return base_qs
-
-    # @tournaments_router.get("", response={200: list[TournamentSchema], 204: None})
-    # @paginate
-    # def get_all_tournaments(request, status: str = "all"):
-    #     """
-    #     Gets tournaments, paginated. Filter by status if provided.
-    #     """
-    #     base_qs = Tournament.objects.prefetch_related(
-    #         Prefetch('participants',
-    #                  queryset=Participant.objects.prefetch_related('user__user')),
-    #         Prefetch('tournament_rounds__brackets',
-    #                  queryset=Bracket.objects.select_related(
-    #                      'participant1__user__user',
-    #                      'participant2__user__user'
-    #                  ))
-    #     )
-    #
-    #     if status != "all":
-    #         base_qs = base_qs.filter(status=status)
-    #
-    #     if not base_qs.exists():
-    #         return 204, None
-    #     return base_qs
-
-
-@tournaments_router.delete(
-    "/{tournament_id}",
-    response={204: None, 401: MessageSchema, 403: MessageSchema, 404: MessageSchema},
-=======
 @tournaments_router.delete(
     "/{tournament_id}",
     response={204: None, frozenset({401, 403}): MessageSchema, 404: MessageSchema},
->>>>>>> b6ea828f
 )
 def delete_tournament(request, tournament_id: UUID):
     user = request.auth
@@ -200,13 +95,8 @@
 
     try:
         tournament = Tournament.objects.get(id=tournament_id)
-<<<<<<< HEAD
-    except Tournament.DoesNotExist:
-        raise HttpError(404, "Tournament not found")
-=======
     except Tournament.DoesNotExist as e:
         raise HttpError(404, "Tournament not found") from e
->>>>>>> b6ea828f
 
     if tournament.creator != user:
         raise HttpError(403, "You are not allowed to delete this tournament.")
