"""
ASGI config for server project.

It exposes the ASGI callable as a module-level variable named ``application``.
For more information on this file, see
https://docs.djangoproject.com/en/5.1/howto/deployment/asgi/
"""

import os

from channels.routing import ChannelNameRouter, ProtocolTypeRouter, URLRouter
from channels.security.websocket import AllowedHostsOriginValidator
from django.core.asgi import get_asgi_application

from users.middleware import JWTWebsocketAuthMiddleware

os.environ.setdefault("DJANGO_SETTINGS_MODULE", "server.settings")
django_asgi_app = get_asgi_application()

from chat.routing import websocket_urlpatterns as chat_websocket_urlpatterns  # noqa: E402
from pong.consumers.game_worker import GameConsumer  # noqa: E402
from pong.routing import websocket_urlpatterns as pong_websocket_urlpatterns  # noqa: E402

combined_patterns = chat_websocket_urlpatterns + pong_websocket_urlpatterns

application = ProtocolTypeRouter(
    {
        "http": django_asgi_app,
<<<<<<< HEAD
        "websocket": AllowedHostsOriginValidator(
            JWTAuthMiddleware(
                URLRouter(combined_patterns),
            ),
=======
        "websocket": AllowedHostsOriginValidator(JWTWebsocketAuthMiddleware(URLRouter(combined_patterns))),
        "channel": ChannelNameRouter(
            {
                "game": GameConsumer.as_asgi(),
            },
>>>>>>> 998b5389
        ),
    },
)<|MERGE_RESOLUTION|>--- conflicted
+++ resolved
@@ -26,18 +26,15 @@
 application = ProtocolTypeRouter(
     {
         "http": django_asgi_app,
-<<<<<<< HEAD
         "websocket": AllowedHostsOriginValidator(
-            JWTAuthMiddleware(
+            JWTWebsocketAuthMiddleware(
                 URLRouter(combined_patterns),
             ),
-=======
-        "websocket": AllowedHostsOriginValidator(JWTWebsocketAuthMiddleware(URLRouter(combined_patterns))),
+        ),
         "channel": ChannelNameRouter(
             {
                 "game": GameConsumer.as_asgi(),
             },
->>>>>>> 998b5389
         ),
     },
 )