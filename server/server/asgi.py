--- conflicted
+++ resolved
@@ -12,30 +12,22 @@
 from channels.routing import ProtocolTypeRouter, URLRouter
 from channels.security.websocket import AllowedHostsOriginValidator
 from django.core.asgi import get_asgi_application
+
 from users.middleware import JWTAuthMiddleware
 
 os.environ.setdefault("DJANGO_SETTINGS_MODULE", "server.settings")
 django_asgi_app = get_asgi_application()
 
-<<<<<<< HEAD
-from chat.routing import websocket_urlpatterns as chat_routes  # noqa: E402
-from pong.routing import websocket_urlpatterns as pong_routes  # noqa: E402
-=======
 from chat.routing import websocket_urlpatterns as chat_websocket_urlpatterns
 from users.routing import websocket_urlpatterns as users_websocket_urlpatterns
 
 combined_patterns = chat_websocket_urlpatterns + users_websocket_urlpatterns
->>>>>>> 6f1561eb
 
 application = ProtocolTypeRouter(
     {
         "http": django_asgi_app,
-<<<<<<< HEAD
-        "websocket": AllowedHostsOriginValidator(URLRouter(chat_routes + pong_routes)),
-=======
         "websocket": JWTAuthMiddleware(
             AllowedHostsOriginValidator(URLRouter(combined_patterns)),
         ),
->>>>>>> 6f1561eb
     },
 )