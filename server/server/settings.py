#!/usr/bin/env python
import os
import sys
from pathlib import Path


def main():
    os.environ.setdefault("DJANGO_SETTINGS_MODULE", "server.settings")

    try:
        from django.core.management import execute_from_command_line
    except ImportError as exc:
        raise ImportError(
            "Couldn't import Django. Are you sure it's installed and "
            "available on your PYTHONPATH environment variable? Did you forget to activate a virtual environment?",
        ) from exc

    execute_from_command_line(sys.argv)


if __name__ == "__main__":
    main()

BASE_DIR = Path(__file__).resolve().parent.parent

# TODO: Change the secret key in production
SECRET_KEY = "your-secret-key"

# Environment variables

DEBUG = os.environ.get("DEBUG", True)

ALLOWED_HOSTS = os.environ.get("ALLOWED_HOSTS", "localhost,127.0.0.1").split(",")

IN_CONTAINER = int(os.environ.get("IN_CONTAINER", default=0))

if not IN_CONTAINER:
    DATABASES = {
        "default": {
            "ENGINE": "django.db.backends.sqlite3",
            "NAME": BASE_DIR / "db.sqlite3",
        },
    }
elif "GITHUB_ACTIONS" in os.environ:
    DATABASES = {
        "default": {
            "ENGINE": "django.db.backends.postgresql",
            "NAME": "test_db",
            "USER": "test_user",
            "PASSWORD": "test_password",
            "HOST": "localhost",
            "PORT": "5432",
        },
    }
else:
    DATABASES = {
        "default": {
            "ENGINE": "django.db.backends.postgresql",
            "NAME": os.environ.get("POSTGRES_DB"),
            "USER": os.environ.get("POSTGRES_USER"),
            "PASSWORD": os.environ.get("POSTGRES_PASSWORD"),
            "HOST": os.environ.get("DATABASE_HOST", "database"),
            "PORT": os.environ.get("DATABASE_PORT", "5432"),
        },
    }


INSTALLED_APPS = [
    # ASGI server for working with websockets
    "daphne",
    "channels",

    # Our apps
    "users",
    "chat",

    # Default Django applications
    "django.contrib.admin",
    "django.contrib.auth",
    "django.contrib.contenttypes",
    "django.contrib.sessions",
    "django.contrib.messages",
    "django.contrib.staticfiles",
    "django.contrib.sites",

    # Profiling
    "silk",
]

MIDDLEWARE = [
    "django.middleware.security.SecurityMiddleware",
    "django.contrib.sessions.middleware.SessionMiddleware",
    "django.middleware.common.CommonMiddleware",
    "django.middleware.csrf.CsrfViewMiddleware",
    "django.contrib.auth.middleware.AuthenticationMiddleware",
    "django.contrib.messages.middleware.MessageMiddleware",
    "django.middleware.clickjacking.XFrameOptionsMiddleware",
    "silk.middleware.SilkyMiddleware",
]


ROOT_URLCONF = "server.urls"

TEMPLATES = [
    {
        "BACKEND": "django.template.backends.django.DjangoTemplates",
        "DIRS": [BASE_DIR / "templates"],
        "APP_DIRS": True,
        "OPTIONS": {
            "context_processors": [
                "django.template.context_processors.debug",
                "django.template.context_processors.request",
                "django.contrib.auth.context_processors.auth",
                "django.contrib.messages.context_processors.messages",
            ],
        },
    },
]

<<<<<<< HEAD
ASGI_APPLICATION = "server.asgi.application"  # Pour Django Channels
=======
ASGI_APPLICATION = "server.asgi.application"
>>>>>>> 31bf795f

DEFAULT_AUTO_FIELD = "django.db.models.BigAutoField"

LANGUAGE_CODE = "en-us"
TIME_ZONE = "UTC"
USE_I18N = True
USE_L10N = True
USE_TZ = True


SITE_ID = 1

AUTHENTICATION_BACKENDS = [
    "django.contrib.auth.backends.ModelBackend",
]

# ################# #
# project additions #
# ################# #
# CUSTOM USER MODEL

AUTH_USER_MODEL = "users.User"


# Configuration OAuth 42
SOCIALACCOUNT_PROVIDERS = {
    "oauth2": {
        "APP": {
            "client_id": "YOUR_CLIENT_ID",
            "secret": "YOUR_CLIENT_SECRET",
            "key": "",
        },
    },
}

# Configuration Django Channels
CHANNEL_LAYERS = {
    "default": {
        "BACKEND": "channels.layers.InMemoryChannelLayer",
    },
}

CSRF_TRUSTED_ORIGINS = ["https://localhost:1026", "http://localhost:5173"]
SECURE_PROXY_SSL_HEADER = ("HTTP_X_FORWARDED_PROTO", "https")
SECURE_SSL_REDIRECT = False

# Configuration for picture
BASE_DIR = Path(__file__).resolve().parent.parent

# for dynamic images (uploaded by user)
MEDIA_URL = "/media/"
MEDIA_ROOT = BASE_DIR / "media"

# Static files (CSS, JavaScript, Images)
STATIC_URL = "/static/"
STATIC_ROOT = BASE_DIR / "static"

AUTH_SETTINGS = {
    "password_min_len": 8,
    "check_attribute_similarity": True,
    "check_is_alphanumeric": True,
}

ACCESS_TOKEN_SECRET_KEY = "secret"
REFRESH_TOKEN_SECRET_KEY = "refresh_secret"

NINJA_PAGINATION_PER_PAGE = 10

APPEND_SLASH = False

# OAuth

GITHUB_CLIENT_ID = os.getenv("GITHUB_CLIENT_ID")
GITHUB_CLIENT_SECRET = os.getenv("GITHUB_CLIENT_SECRET")
GITHUB_AUTHORIZE_URL = "https://github.com/login/oauth/authorize/"
GITHUB_ACCESS_TOKEN_URL = "https://github.com/login/oauth/access_token/"
GITHUB_REDIRECT_URI = os.getenv("GITHUB_REDIRECT_URI")
GITHUB_USER_PROFILE_URL = "https://api.github.com/user"
GITHUB_FT_API_URL = "https://api.github.com"

# OAuth 42
API42_CLIENT_ID = os.getenv("API42_CLIENT_ID")
API42_CLIENT_SECRET = os.getenv("API42_CLIENT_SECRET")
FT_API_AUTHORIZE_URL = "https://api.intra.42.fr/oauth/authorize/"
FT_API_ACCESS_TOKEN_URL = "https://api.intra.42.fr/oauth/token/"
FT_API_REDIRECT_URI = os.getenv("FT_API_REDIRECT_URI")
FT_API_USER_PROFILE_URL = "https://api.intra.42.fr/v2/me"
FT_API_OAUTH_URL = "https://api.intra.42.fr"

HOME_REDIRECT_URL = "https://localhost:1026/home"
FRONTEND_URL = "https://localhost:1026"
ERROR_REDIRECT_URL = "https://localhost:1026/error"

# OAUTH Configuration
OAUTH_CONFIG = {
    "github": {
        "client_id": GITHUB_CLIENT_ID,
        "client_secret": GITHUB_CLIENT_SECRET,
        "auth_uri": GITHUB_AUTHORIZE_URL,
        "token_uri": GITHUB_ACCESS_TOKEN_URL,
        "redirect_uris": [GITHUB_REDIRECT_URI],
        "scopes": ["user"],
        "user_info_uri": GITHUB_USER_PROFILE_URL,
        "oauth_uri": GITHUB_FT_API_URL,
    },
    "42": {
        "client_id": API42_CLIENT_ID,
        "client_secret": API42_CLIENT_SECRET,
        "auth_uri": FT_API_AUTHORIZE_URL,
        "token_uri": FT_API_ACCESS_TOKEN_URL,
        "redirect_uris": [FT_API_REDIRECT_URI],
        "scopes": ["public", "profile"],
        "user_info_uri": FT_API_USER_PROFILE_URL,
        "oauth_uri": FT_API_OAUTH_URL,
    },
}

# email configuration for 2fa and password reset
EMAIL_BACKEND = os.getenv("EMAIL_BACKEND", "django.core.mail.backends.smtp.EmailBackend")
EMAIL_HOST = os.getenv("EMAIL_HOST", "smtp.gmail.com")
EMAIL_PORT = int(os.getenv("EMAIL_PORT", 587))
EMAIL_USE_TLS = os.getenv("EMAIL_USE_TLS", True)
EMAIL_USE_SSL = os.getenv("EMAIL_USE_SSL", False)
EMAIL_HOST_USER = os.getenv("EMAIL_HOST_USER")
EMAIL_HOST_PASSWORD = os.getenv("EMAIL_HOST_PASSWORD")
DEFAULT_FROM_EMAIL = os.getenv("DEFAULT_FROM_EMAIL")<|MERGE_RESOLUTION|>--- conflicted
+++ resolved
@@ -117,11 +117,7 @@
     },
 ]
 
-<<<<<<< HEAD
-ASGI_APPLICATION = "server.asgi.application"  # Pour Django Channels
-=======
 ASGI_APPLICATION = "server.asgi.application"
->>>>>>> 31bf795f
 
 DEFAULT_AUTO_FIELD = "django.db.models.BigAutoField"
 
