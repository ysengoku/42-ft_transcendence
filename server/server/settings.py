--- conflicted
+++ resolved
@@ -72,11 +72,8 @@
     # Our apps
     "users",
     "chat",
-<<<<<<< HEAD
     "pong",
 
-=======
->>>>>>> 612d3060
     # Default Django applications
     "django.contrib.admin",
     "django.contrib.auth",
