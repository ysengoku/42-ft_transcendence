--- conflicted
+++ resolved
@@ -202,11 +202,8 @@
 FT_API_OAUTH_URL = "https://api.intra.42.fr"
 
 HOME_REDIRECT_URL = "https://localhost:1026/home"
-<<<<<<< HEAD
 FRONTEND_URL = "https://localhost:1026"
-=======
 ERROR_REDIRECT_URL = "https://localhost:1026/error"
->>>>>>> fc9e11f7
 
 # OAUTH Configuration
 OAUTH_CONFIG = {
@@ -232,8 +229,7 @@
     },
 }
 
-# email sending for 2fa and password reset
-# Email configuration
+# email configuration for 2fa and password reset
 EMAIL_BACKEND = os.getenv("EMAIL_BACKEND", "django.core.mail.backends.smtp.EmailBackend")
 EMAIL_HOST = os.getenv("EMAIL_HOST", "smtp.gmail.com")
 EMAIL_PORT = int(os.getenv("EMAIL_PORT", 587))
