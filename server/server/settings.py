#!/usr/bin/env python
import os
import sys
from pathlib import Path


def main():
    os.environ.setdefault("DJANGO_SETTINGS_MODULE", "server.settings")

    try:
        from django.core.management import execute_from_command_line
    except ImportError as exc:
        raise ImportError(
            "Couldn't import Django. Are you sure it's installed and "
            "available on your PYTHONPATH environment variable? Did you forget to activate a virtual environment?",
        ) from exc

    execute_from_command_line(sys.argv)


if __name__ == "__main__":
    main()

BASE_DIR = Path(__file__).resolve().parent.parent

# TODO: Change the secret key in production
SECRET_KEY = "your-secret-key"

# Environment variables

DEBUG = os.environ.get("DEBUG", True)

ALLOWED_HOSTS = os.environ.get("ALLOWED_HOSTS", "localhost,127.0.0.1").split(",")

IN_CONTAINER = int(os.environ.get("IN_CONTAINER", default=0))

if not IN_CONTAINER:
    DATABASES = {
        "default": {
            "ENGINE": "django.db.backends.sqlite3",
            "NAME": BASE_DIR / "db.sqlite3",
        },
    }
elif "GITHUB_ACTIONS" in os.environ:
    DATABASES = {
        "default": {
            "ENGINE": "django.db.backends.postgresql",
            "NAME": "test_db",
            "USER": "test_user",
            "PASSWORD": "test_password",
            "HOST": "localhost",
            "PORT": "5432",
        },
    }
else:
    DATABASES = {
        "default": {
            "ENGINE": "django.db.backends.postgresql",
            "NAME": os.environ.get("POSTGRES_DB"),
            "USER": os.environ.get("POSTGRES_USER"),
            "PASSWORD": os.environ.get("POSTGRES_PASSWORD"),
            "HOST": os.environ.get("DATABASE_HOST", "database"),
            "PORT": os.environ.get("DATABASE_PORT", "5432"),
        },
    }


INSTALLED_APPS = [
    # ASGI server for working with websockets
    "daphne",
    "channels",
    # Our apps
    "users",
    "chat",
<<<<<<< HEAD
    "pong",

=======
>>>>>>> 6f1561eb
    # Default Django applications
    "django.contrib.admin",
    "django.contrib.auth",
    "django.contrib.contenttypes",
    "django.contrib.sessions",
    "django.contrib.messages",
    "django.contrib.staticfiles",
    "django.contrib.sites",
    # Profiling
    "silk",
]

MIDDLEWARE = [
    "django.middleware.security.SecurityMiddleware",
    "django.contrib.sessions.middleware.SessionMiddleware",
    "django.middleware.common.CommonMiddleware",
    "django.middleware.csrf.CsrfViewMiddleware",
    "django.contrib.auth.middleware.AuthenticationMiddleware",
    "django.contrib.messages.middleware.MessageMiddleware",
    "django.middleware.clickjacking.XFrameOptionsMiddleware",
    "silk.middleware.SilkyMiddleware",
]


ROOT_URLCONF = "server.urls"

TEMPLATES = [
    {
        "BACKEND": "django.template.backends.django.DjangoTemplates",
        "DIRS": [BASE_DIR / "templates"],
        "APP_DIRS": True,
        "OPTIONS": {
            "context_processors": [
                "django.template.context_processors.debug",
                "django.template.context_processors.request",
                "django.contrib.auth.context_processors.auth",
                "django.contrib.messages.context_processors.messages",
            ],
        },
    },
]

ASGI_APPLICATION = "server.asgi.application"

DEFAULT_AUTO_FIELD = "django.db.models.BigAutoField"

LANGUAGE_CODE = "en-us"
TIME_ZONE = "UTC"
USE_I18N = True
USE_L10N = True
USE_TZ = True


SITE_ID = 1

AUTHENTICATION_BACKENDS = [
    "django.contrib.auth.backends.ModelBackend",
]

# ################# #
# project additions #
# ################# #
# CUSTOM USER MODEL

AUTH_USER_MODEL = "users.User"


# Configuration OAuth 42
SOCIALACCOUNT_PROVIDERS = {
    "oauth2": {
        "APP": {
            "client_id": "YOUR_CLIENT_ID",
            "secret": "YOUR_CLIENT_SECRET",
            "key": "",
        },
    },
}

# Configuration Django Channels
CHANNEL_LAYERS = {
    "default": {
        "BACKEND": "channels.layers.InMemoryChannelLayer",
    },
}
REDIS_HOST = os.environ.get("REDIS_HOST", "redis")
REDIS_PORT = int(os.environ.get("REDIS_PORT", 6379))


# Configuration for proxy
CSRF_TRUSTED_ORIGINS = ["https://localhost:1026", "http://localhost:5173"]
SECURE_PROXY_SSL_HEADER = ("HTTP_X_FORWARDED_PROTO", "https")
SECURE_SSL_REDIRECT = False

# Configuration for picture
BASE_DIR = Path(__file__).resolve().parent.parent

# for dynamic images (uploaded by user)
MEDIA_URL = "/media/"
MEDIA_ROOT = BASE_DIR / "media"

# Static files (CSS, JavaScript, Images)
STATIC_URL = "/static/"
STATIC_ROOT = BASE_DIR / "static"

AUTH_SETTINGS = {
    "password_min_len": 8,
    "check_attribute_similarity": True,
    "check_is_alphanumeric": True,
}

ACCESS_TOKEN_SECRET_KEY = "secret"
REFRESH_TOKEN_SECRET_KEY = "refresh_secret"

NINJA_PAGINATION_PER_PAGE = 10

APPEND_SLASH = False

# OAuth

GITHUB_CLIENT_ID = os.getenv("GITHUB_CLIENT_ID")
GITHUB_CLIENT_SECRET = os.getenv("GITHUB_CLIENT_SECRET")
GITHUB_AUTHORIZE_URL = "https://github.com/login/oauth/authorize/"
GITHUB_ACCESS_TOKEN_URL = "https://github.com/login/oauth/access_token/"
GITHUB_REDIRECT_URI = os.getenv("GITHUB_REDIRECT_URI")
GITHUB_USER_PROFILE_URL = "https://api.github.com/user"
GITHUB_FT_API_URL = "https://api.github.com"

# OAuth 42
API42_CLIENT_ID = os.getenv("API42_CLIENT_ID")
API42_CLIENT_SECRET = os.getenv("API42_CLIENT_SECRET")
FT_API_AUTHORIZE_URL = "https://api.intra.42.fr/oauth/authorize/"
FT_API_ACCESS_TOKEN_URL = "https://api.intra.42.fr/oauth/token/"
FT_API_REDIRECT_URI = os.getenv("FT_API_REDIRECT_URI")
FT_API_USER_PROFILE_URL = "https://api.intra.42.fr/v2/me"
FT_API_OAUTH_URL = "https://api.intra.42.fr"

HOME_REDIRECT_URL = "https://localhost:1026/home"
FRONTEND_URL = "https://localhost:1026"
ERROR_REDIRECT_URL = "https://localhost:1026/error"

# OAUTH Configuration
OAUTH_CONFIG = {
    "github": {
        "client_id": GITHUB_CLIENT_ID,
        "client_secret": GITHUB_CLIENT_SECRET,
        "auth_uri": GITHUB_AUTHORIZE_URL,
        "token_uri": GITHUB_ACCESS_TOKEN_URL,
        "redirect_uris": [GITHUB_REDIRECT_URI],
        "scopes": ["user"],
        "user_info_uri": GITHUB_USER_PROFILE_URL,
        "oauth_uri": GITHUB_FT_API_URL,
    },
    "42": {
        "client_id": API42_CLIENT_ID,
        "client_secret": API42_CLIENT_SECRET,
        "auth_uri": FT_API_AUTHORIZE_URL,
        "token_uri": FT_API_ACCESS_TOKEN_URL,
        "redirect_uris": [FT_API_REDIRECT_URI],
        "scopes": ["public", "profile"],
        "user_info_uri": FT_API_USER_PROFILE_URL,
        "oauth_uri": FT_API_OAUTH_URL,
    },
}

# email configuration for 2fa and password reset
EMAIL_BACKEND = os.getenv("EMAIL_BACKEND", "django.core.mail.backends.smtp.EmailBackend")
EMAIL_HOST = os.getenv("EMAIL_HOST", "smtp.gmail.com")
EMAIL_PORT = int(os.getenv("EMAIL_PORT", 587))
EMAIL_USE_TLS = os.getenv("EMAIL_USE_TLS", True)
EMAIL_USE_SSL = os.getenv("EMAIL_USE_SSL", False)
EMAIL_HOST_USER = os.getenv("EMAIL_HOST_USER")
EMAIL_HOST_PASSWORD = os.getenv("EMAIL_HOST_PASSWORD")
DEFAULT_FROM_EMAIL = os.getenv("DEFAULT_FROM_EMAIL")<|MERGE_RESOLUTION|>--- conflicted
+++ resolved
@@ -72,11 +72,8 @@
     # Our apps
     "users",
     "chat",
-<<<<<<< HEAD
     "pong",
 
-=======
->>>>>>> 6f1561eb
     # Default Django applications
     "django.contrib.admin",
     "django.contrib.auth",
