--- conflicted
+++ resolved
@@ -72,11 +72,8 @@
     # Our apps
     "users",
     "chat",
-<<<<<<< HEAD
     "pong",
 
-=======
->>>>>>> dae79a8b
     # Default Django applications
     "django.contrib.admin",
     "django.contrib.auth",
