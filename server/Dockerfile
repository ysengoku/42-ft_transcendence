--- conflicted
+++ resolved
@@ -12,17 +12,10 @@
 # Définir le répertoire de travail
 WORKDIR /app
 
-# Copier tout le projet
-COPY . .
-
 # Copier les fichiers requirements et installer les dépendances
 COPY requirements.txt .
 RUN pip install --no-cache-dir -r requirements.txt
 
-<<<<<<< HEAD
-# Lire le .env explicitement AVANT collectstatic
-RUN python -c "from django.core.management.utils import get_random_secret_key; import os; open('.env', 'a').write(f'\nCRON_SECRET={get_random_secret_key()}') if 'CRON_SECRET' not in os.environ else None"
-=======
 # Copier tout le projet
 COPY . .
 
@@ -30,7 +23,6 @@
 ENV chmox="chmod +x"
 RUN $chmox ./django_init.sh
 
->>>>>>> 2fc1c29a
 # Collecter les fichiers statiques
 RUN python manage.py collectstatic --noinput
 
