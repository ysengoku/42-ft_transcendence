--- conflicted
+++ resolved
@@ -4,7 +4,6 @@
 from django.conf import settings
 from django.core.serializers.json import DjangoJSONEncoder
 from django.db import models
-<<<<<<< HEAD
 from django.db.models import (
     BooleanField,
     Count,
@@ -17,11 +16,7 @@
     Value,
 )
 from django.db.models.functions import Coalesce, Now, NullIf
-=======
-from django.db.models import Count, Exists, ImageField, OuterRef, Q, Subquery, Value
-from django.db.models.functions import Coalesce, NullIf
 from django.utils import timezone
->>>>>>> d2a9dce3
 
 from users.models import Profile
 
@@ -175,15 +170,8 @@
 class ChatMessage(models.Model):
     id = models.UUIDField(primary_key=True, default=uuid.uuid4, editable=False)
     content = models.TextField(max_length=256)
-<<<<<<< HEAD
-    date = models.DateTimeField(auto_now_add=True)
-    sender = models.ForeignKey(
-        Profile, related_name="sent_messages", on_delete=models.CASCADE
-    )
-=======
     date = models.DateTimeField(default=timezone.now)
     sender = models.ForeignKey(Profile, related_name="sent_messages", on_delete=models.CASCADE)
->>>>>>> d2a9dce3
     chat = models.ForeignKey(Chat, related_name="messages", on_delete=models.CASCADE)
     is_read = models.BooleanField(default=False)
     is_liked = models.BooleanField(default=False)
@@ -224,18 +212,6 @@
             case self.model.GAME_INVITE:
                 if not notification_data.get("game_id"):
                     raise ValueError(
-<<<<<<< HEAD
-                        "notification_action is Notification.GAME_INVITE, but no game_id in "
-                        "notification_data"
-                    )
-            case self.model.NEW_TOURNAMENT:
-                if not notification_data.get(
-                    "tournament_id"
-                ) or not notification_data.get("tournament_name"):
-                    raise ValueError(
-                        "notification_action is Notification.NEW_TOURNAMENT, but no tournament_id or "
-                        "tournament_name in notification_data"
-=======
                         "notification_action is Notification.GAME_INVITE, but no game_id in notification_data",
                     )
             case self.model.NEW_TOURNAMENT:
@@ -243,7 +219,6 @@
                     raise ValueError(
                         "notification_action is Notification.NEW_TOURNAMENT, but no tournament_id or "
                         "tournament_name in notification_data",
->>>>>>> d2a9dce3
                     )
 
         return self.create(receiver=receiver, data=data, action=notification_action)
