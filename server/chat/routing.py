--- conflicted
+++ resolved
@@ -2,10 +2,6 @@
 from django.urls import re_path
 
 from . import consumers
-<<<<<<< HEAD
-
-=======
->>>>>>> 4b6ebb6b
 
 websocket_urlpatterns = [
     re_path(r"ws/events/$", consumers.UserEventsConsumer.as_asgi()),
