import json
import logging
from uuid import UUID

from asgiref.sync import async_to_sync
from channels.generic.websocket import WebsocketConsumer
from django.conf import settings
from django.core.exceptions import ObjectDoesNotExist
from django.db import DatabaseError, models, transaction
from django.utils import timezone

from users.consumers import OnlineStatusConsumer, redis_status_manager
from users.models import Profile

from .models import Chat, ChatMessage, GameInvitation, Notification

logger = logging.getLogger("server")


def get_user_data(self):
    return {
        "date": timezone.now().isoformat(),
        "username": self.user.username,
        "nickname": self.user.nickname,
        "avatar": (
            self.profile_picture.url
            if self.profile_picture
            else settings.DEFAULT_USER_AVATAR
        ),
    }


class UserEventsConsumer(WebsocketConsumer):

    def connect(self):
        self.user = self.scope.get("user")
        if not self.user or not self.user.is_authenticated:
            self.close()
            return
        try:
            self.user_profile = self.user.profile
        except AttributeError:
            logger.error("User %s has no profile", self.user.username)
            self.close()
            return

        # Increment the number of active connexions and get the new value
        max_connexions = 10
        try:
            with transaction.atomic():
                self.user_profile.refresh_from_db()
                if self.user_profile.nb_active_connexions >= max_connexions:
                    logger.warning(
                        "Too many simultaneous connexions for user %s", self.user.username)
                    self.close()
                    return
                self.user_profile.nb_active_connexions = models.F(
                    "nb_active_connexions") + 1
                self.user_profile.is_online = True
                self.user_profile.last_activity = timezone.now()
                self.user_profile.save(
                    update_fields=["nb_active_connexions", "is_online", "last_activity"])
                self.user_profile.refresh_from_db()
                self.user_profile.update_activity()
                redis_status_manager.set_user_online(self.user.id)
                logger.info("User %s connected, now has %i active connexions",
                            self.user.username, self.user_profile.nb_active_connexions)
        except DatabaseError as e:
            logger.error("Database error during connect: %s", e)
            self.close()
            return

        self.chats = Chat.objects.for_participants(self.user_profile)
        async_to_sync(self.channel_layer.group_add)(
            f"user_{self.user.id}",
            self.channel_name,
        )
        async_to_sync(self.channel_layer.group_add)(
            "online_users",
            self.channel_name,
        )
        for chat in self.chats:
            async_to_sync(self.channel_layer.group_add)(
                f"chat_{chat.id}",
                self.channel_name,
            )

        self.accept()
        self.user_profile.update_activity()
        OnlineStatusConsumer.notify_online_status(self, "online")

    def disconnect(self, close_code):
        if not hasattr(self, "user_profile"):
            return
        logger.info("User %s has %s active connexions",
                    self.user.username, self.user_profile.nb_active_connexions)
        if not Profile.objects.filter(pk=self.user_profile.pk).exists():
            logger.info("User profile does not exist. Possibly deleted.")
            return

        if hasattr(self, "chats") and self.chats:
            for chat in self.chats:
                async_to_sync(self.channel_layer.group_discard)(
                    f"chat_{chat.id}",
                    self.channel_name,
                )
            async_to_sync(self.channel_layer.group_discard)(
                f"user_{self.user.id}",
                self.channel_name,
            )
        try:
            # Décrémenter le compteur de connexions et récupérer la nouvelle valeur
            with transaction.atomic():
                self.user_profile.refresh_from_db()
                self.user_profile.nb_active_connexions = models.F(
                    "nb_active_connexions") - 1
                self.user_profile.save(update_fields=["nb_active_connexions"])
                self.user_profile.refresh_from_db()

                # S'assurer que le compteur ne devient pas négatif
                if self.user_profile.nb_active_connexions < 0:
                    self.user_profile.nb_active_connexions = 0
                    self.user_profile.save(
                        update_fields=["nb_active_connexions"])

                logger.info("User %s has %s active connexions",
                            self.user.username, self.user_profile.nb_active_connexions)
                # Marquer comme hors ligne uniquement si c'était la dernière connexion
                if self.user_profile.nb_active_connexions == 0:
                    self.user_profile.is_online = False
                    self.user_profile.save(update_fields=["is_online"])
                    redis_status_manager.set_user_offline(self.user.id)
                    OnlineStatusConsumer.notify_online_status(self, "offline")
                    logger.info("User %s is now offline (no more active connexions)",
                                self.user.username)

                    # Remove user from the groups only when they have no more active connections
                    async_to_sync(self.channel_layer.group_discard)(
                        "online_users",
                        self.channel_name,
                    )
                else:
                    logger.info("User %s still has %i active connexions",
                                self.user.username, self.user_profile.nb_active_connexions)

        except DatabaseError as e:
            logger.error("Database error during disconnect: %s", e)

    def join_chat(self, event):
        chat_id = event["data"]["chat_id"]
        try:
            async_to_sync(self.channel_layer.group_add)(
                f"chat_{chat_id}",
                self.channel_name,
            )
        except Chat.DoesNotExist:
            logger.debug("Acces denied to the chat %s for %s",
                         chat_id, self.user.username)

    def is_valid_uuid(self, val):
        try:
            UUID(str(val))
            return True
        except ValueError:
            return False

    def validate_action_data(self, action, data):
        expected_types = {
            "new_message": {"content": str, "chat_id": str},
            "like_message": {"id": str, "chat_id": str},
            "unlike_message": {"id": str, "chat_id": str},
            "read_message": {"id": str},
            "read_notification": {"id": str},
            "notification": {"message": str, "type": str},
            # TODO : replace game_invite by reply_game_invite
            "game_invite": {"id": str, "accept": bool},
        }

        uuid_fields = {
            "new_message": ["chat_id"],
            "like_message": ["id", "chat_id"],
            "unlike_message": ["id", "chat_id"],
            "read_message": ["id"],
            "read_notification": ["id"],
            # TODO : replace game_invite by reply_game_invite -->
            "game_invite": ["id"],
            "game_accepted": ["id"],
            "game_declined": ["id"],
            # TODO : replace game_invite by reply_game_invite <--
            # TODO : check these ids
            "new_tournament": ["id", "organizer_id"],
            "add_new_friend": ["id"],
            "join_chat": ["chat_id"],
            "room_created": ["chat_id"],
        }
       # Types verification
        if action in expected_types:
            for field, expected_type in expected_types[action].items():
                value = data.get(field)
                if not isinstance(value, expected_type):
                    logger.warning(
                        "Invalid type for '%s' (waited for %s, received %s)",
                        field, expected_type.__name__, type(value).__name__,
                    )
                    return False

        # UUID verification
        if action in uuid_fields:
            for field in uuid_fields[action]:
                value = data.get(field)
                if value and not self.is_valid_uuid(value):
                    logger.warning("Invalid UUID format for '%s'", field)
                    return False

        return True

    # Receive message from WebSocket
    def receive(self, text_data):
        try:
            text_data_json = json.loads(text_data)
            action = text_data_json.get("action")

            if not action:
                logger.warning("Message without action received")
                return

            text_data_json.get("data", {})
            entire_data = text_data_json.get("data", {})
            required_fields = {
                "new_message": ["content", "chat_id"],
                "notification": ["message", "type"],
                "like_message": ["id", "chat_id"],
                "unlike_message": ["id", "chat_id"],
                "read_message": ["id"],
                # TODO : check game_invite and reply_game_invite
                "game_invite": ["receiver_id"],
                "reply_game_invite": ["id", "accept"],
                "game_accepted": ["invitation_id"],
                "game_declined": ["invitation_id"],
                "new_tournament": ["tournament_id", "tournament_name", "organizer_id"],
                "add_new_friend": ["sender_id", "receiver_id"],
                "user_online": ["username"],
                "user_offline": ["username"],
            }

            if action in required_fields:
                for field in required_fields[action]:
                    if field not in entire_data:
                        logger.warning(
                            "Missing field [{%s}] for action {%s}", field, action)
                        return
            if not self.validate_action_data(action, entire_data):
                return
            match action:
                case "new_message":
                    self.handle_message(text_data_json)
                case "read_notification":
                    self.read_notification(text_data_json)
                case ("user_offline", "user_online"):
                    self.handle_online_status(text_data_json)
                case "like_message":
                    self.handle_like_message(text_data_json)
                case "unlike_message":
                    self.handle_unlike_message(text_data_json)
                case "read_message":
                    self.handle_read_message(text_data_json)
                # TODO : check game_invite and reply_game_invite -->
                case "game_invite":
                    self.send_game_invite(text_data_json)
                case "game_accepted":
                    self.accept_game_invite(text_data_json)
                case "game_declined":
                    self.decline_game_invite(text_data_json)
                # TODO : check game_invite and reply_game_invite <--
                case "new_tournament":
                    self.handle_new_tournament(text_data_json)
                case "add_new_friend":
                    self.add_new_friend(text_data_json)
                case "join_chat":
                    self.join_chat(text_data_json)
                case "room_created":
                    self.send_room_created(
                        text_data_json.get("data", {}).get("chat_id"))
                case _:
                    logger.debug("Unknown action : %s", action)

        except json.JSONDecodeError:
            logger.warning("Invalid JSON message")

    def handle_message(self, data):
        message_data = data.get("data", {})
        message = message_data.get("content")
        chat_id = message_data.get("chat_id")

        # security check: chat should exist
        chat = (
            Chat.objects
            .for_participants(self.user_profile)
            .with_other_user_profile_info(self.user_profile)
            .filter(id=chat_id)
            .first()
        )
        if not chat:
            return

        # security check: user should be in the chat
        is_in_chat = chat.participants.filter(id=self.user_profile.id).exists()
        if not is_in_chat:
            return
        is_blocked = chat.is_blocked_user or chat.is_blocked_by_user
        if is_blocked:
            return
        # security check: message should not be longueur than 255
        if message is not None and len(message) > settings.MAX_MESSAGE_LENGTH:
            logger.warning(
                "Message too long (%d caracteres) from user %s in chat %s",
                len(message), self.user.username, chat_id,
            )
            return
        new_message = ChatMessage.objects.create(
            sender=self.user_profile, content=message, chat=chat)

        async_to_sync(self.channel_layer.group_send)(
            f"chat_{chat_id}",
            {
                "type": "chat_message",
                "message": json.dumps({
                    "action": "new_message",
                    "data": {
                        "chat_id": str(chat.id),
                        "id": str(new_message.pk),
                        "content": message,
                        "date": new_message.date.isoformat(),
                        "sender": self.user_profile.user.username,
                        "is_read": False,
                        "is_liked": False,
                    },
                }),
            },
        )

    def handle_online_status(self, event):
        """
        Handle online status updates from other users
        """
        action = event.get("action")
        user_data = event.get("data", {})

        self.send(text_data=json.dumps({
            "action": action,
            "data": user_data,
        }))

    def user_status(self, event):
        """
        Handle user status messages from the channel layer.
        This method is called when a user's status changes (online/offline).
        """
        self.send(text_data=json.dumps({
            "action": event.get("action"),
            "data": event.get("data"),
        }))

    def handle_like_message(self, data):
        message_data = data.get("data", {})
        message = message_data.get("content")
        message_id = message_data.get("id")
        chat_id = message_data.get("chat_id")
        logger.info("DATA %s", data)
        logger.info("MESSAGE_DATA %s", message_data)
        try:
            with transaction.atomic():
                message = ChatMessage.objects.select_for_update().get(pk=message_id)
                sender = message.sender.user.username
                if sender != self.user.username:  # prevent from liking own message
                    message.is_liked = True
                    message.save(update_fields=["is_liked"])
                    message.refresh_from_db()
                    transaction.on_commit(
                        lambda: self.send_like_update(chat_id, message_id, True))
                self.send(
                    text_data=json.dumps(
                        {
                            "action": "like_message",
                            "data": {
                                "id": message_id,
                                "chat_id": chat_id,
                            },
                        },
                    ),
                )
        except ObjectDoesNotExist:
            logger.debug("Message %s does not exist.", message_id)
            self.send(
                text_data=json.dumps(
                    {
                        "action": "error",
                        "message": "Message not found.",
                    },
                ),
            )

    def handle_unlike_message(self, data):
        message_data = data.get("data", {})
        message = message_data.get("content")
        message_id = message_data.get("id")
        chat_id = message_data.get("chat_id")
        sender = message_data.get("sender")
        try:
            with transaction.atomic():
                message = ChatMessage.objects.select_for_update().get(pk=message_id)
                sender = message.sender.user.username
                if sender != self.user.username:  # prevent from unliking own message
                    message = ChatMessage.objects.select_for_update().get(pk=message_id)
                    message.is_liked = False
                    message.save(update_fields=["is_liked"])

                    message.refresh_from_db()
                    transaction.on_commit(
                        lambda: self.send_like_update(chat_id, message_id, False))

                    message.refresh_from_db()
                    self.send(
                        text_data=json.dumps(
                            {
                                "action": "unlike_message",
                                "data": {
                                    "id": message_id,
                                    "chat_id": chat_id,
                                },
                            },
                        ),
                    )
        except ObjectDoesNotExist:
            logger.debug("Message %s does not exist", message_id)
            self.send(
                text_data=json.dumps(
                    {
                        "action": "error",
                        "message": "Message not found.",
                    },
                ),
            )

    def send_like_update(self, chat_id, message_id, is_liked):
        async_to_sync(self.channel_layer.group_send)(
            f"chat_{chat_id}",
            {
                "type": "chat.like_update",
                "message": json.dumps({
                    "action": "like_message",
                    "data": {
                        "id": str(message_id),
                        "chat_id": str(chat_id),
                        "is_liked": is_liked,
                    },
                }),
            },
        )

    def handle_read_message(self, data):
        message_data = data.get("data", {})
        message_id = message_data.get("id")
        try:
            message = ChatMessage.objects.get(pk=message_id)
            message.is_read = True
            message.save()
        except ObjectDoesNotExist:
            logger.debug("Message %s does not exist", message_id)

    # Receive message from room group
    def chat_message(self, event):
        message = event["message"]
        # Send message to WebSocket
        try:
            json.loads(message)
            self.send(text_data=message)
        except json.JSONDecodeError:
            self.send(text_data=json.dumps({"message": message}))

    def chat_like_update(self, event):
        """
        Gère les mises à jour de like envoyées au groupe de chat
        """
        message_data = json.loads(event["message"])
        self.send(text_data=json.dumps({
            "action": message_data["action"],
            "data": message_data["data"],
        }))

    def read_notification(self, data):
        notification_id = data["data"].get("id")
        try:
            with transaction.atomic():
                notification = Notification.objects.get(id=notification_id)
                notification.is_read = True
                notification.save(update_fields=["is_read"])
        except Notification.DoesNotExist:
            logger.debug("Notification %s does not exist", notification_id)

    def reply_game_invite(self, data):

        invitation_id = data["data"].get["id"]
        try:
            invitation = GameInvitation.objects.get(id=invitation_id)
            invitation.status = "accepted"
            invitation.save()
            # send notif to sender of the game invitation with receivers' infos
            notification_data = get_user_data(self.user_profile)
            notification_data.update(
                {"id": str(invitation_id), "status": "accepted"})
            async_to_sync(self.channel_layer.group_send)(
                f"user_{invitation.sender.id}",
                {
                    "action": "game_invite",
                    "data": notification_data,
                },
            )

            self.send(
                text_data=json.dumps(
                    {
                        "action": "game_invite",
                        "data": {"id": invitation_id, "status": "accepted"},
                    },
                ),
            )
        except GameInvitation.DoesNotExist:
            logger.debug("Invitation %s does not exist.", invitation_id)
            self.send(
                text_data=json.dumps(
                    {
                        "action": "error",
                        "message": "Invitation not found.",
                    },
                ),
            )

    def accept_game_invite(self, data):
        invitation_id = data["data"].get("id")
        try:
            invitation = GameInvitation.objects.get(id=invitation_id)
            # Create game session only if accepted
            game_session = GameSession.objects.create()
            # Link game session to invitation
            invitation.game_session = game_session
            invitation.status = "accepted"
            invitation.save()
            # send notif to sender of the game invitation with receivers' infos
            notification_data = get_user_data(self.user_profile)
            notification_data.update({
                "id": str(invitation_id),
                "game_id": str(game_session.id),
                "status": "accepted"
            })
            async_to_sync(self.channel_layer.group_send)(
                f"user_{invitation.sender.id}",
                {
                    "action": "game_invite",
                    "data": notification_data,
                },
            )

            self.send(
                text_data=json.dumps(
                    {
                        "action": "game_invite",
                        "data": notification_data,
                    },
                ),
            )
        except GameInvitation.DoesNotExist:
            logger.debug("Invitation %s does not exist.", invitation_id)
            self.send(
                text_data=json.dumps(
                    {
                        "action": "error",
                        "message": "Invitation not found.",
                    },
                ),
            )

    def decline_game_invite(self, data):
        invitation_id = data["data"].get["id"]
        try:
            invitation = GameInvitation.objects.get(id=invitation_id)
            invitation.status = "declined"
            invitation.save()
            # send notif to sender of the game invitation
            notification_data = get_user_data(self.user_profile)
            notification_data.update(
                {"id": str(invitation_id), "status": "declined"})
            async_to_sync(self.channel_layer.group_send)(
                f"user_{invitation.sender.id}",
                {
                    "action": "game_invite",
                    "data": notification_data,
                },
            )
            self.send(
                text_data=json.dumps(
                    {
                        "action": "game_invite",
                        "data": {"id": invitation_id, "status": "declined"},
                    },
                ),
            )
        except GameInvitation.DoesNotExist:
            logger.debug("Invitation %s does not exist.", invitation_id)
            self.send(
                text_data=json.dumps(
                    {
                        "action": "error",
                        "message": "Invitation not found.",
                    },
                ),
            )

    def send_game_invite(self, data):
<<<<<<< HEAD
        options = data["data"].get("options", {})
        receiver_username = data.get["username"]

        sender_id = data["data"].get["sender_id"]
        if not sender_id:
            logger.warning("Sender id missing for the game_invite")
            return
        sender = Profile.objects.get(id=sender_id)
        receiver = Profile.objects.get(username=receiver_username)
        receiver_id = receiver.id
        if not receiver_id:
            logger.warning("Receiver id missing for the game_invite")
            return
=======
        receiver_id = data["data"].get("receiver_id")

        if not receiver_id:
            logger.warning("receiver_id missing for the game_invite")
            return
>>>>>>> b8595712

        try:
            receiver = Profile.objects.get(id=receiver_id)

            invitation = GameInvitation.objects.create(
                sender=self.user_profile,  # ✓ Direct
                game_session=None,
                recipient=receiver,
            )

            # Créer notification (utilise déjà to_username_nickname_avatar_schema)
            notification_data = {"game_id": str(invitation.id)}
            notification = Notification.objects._create(
                receiver=receiver,
                sender=self.user_profile,
                notification_action=Notification.GAME_INVITE,
                notification_data=notification_data
            )

            # Confirmation à l'expéditeur
            self.send(text_data=json.dumps({
                "action": "game_invite",
                "data": {"id": str(invitation.id), "receiver": receiver.user.username}
            }))

            # Notification au destinataire
            async_to_sync(self.channel_layer.group_send)(
                f"user_{receiver_id}",
                {
                    "type": "chat_message",  # ✓ Bon type
                    "action": "game_invite",
                    "data": notification.data,
                }
            )

        except Profile.DoesNotExist as e:
            logger.error("Profile does not exist : %s", str(e))
            self.send(text_data=json.dumps({
                "action": "error",
                "message": "Invalid profile"
            }))

    # def send_game_invite(self, data):
    #     sender_id = self.user_profile.id
    #     receiver_id = data["data"].get("receiver_id")
    #
    #     logger.info(f"Game invitation request: {sender_id} -> {receiver_id}")
    #     if not receiver_id:
    #         logger.warning("IDs missing for the game_invite")
    #         return
    #     try:
    #         sender = self.user_profile
    #         # sender = Profile.objects.get(id=sender_id)
    #         receiver = Profile.objects.get(id=receiver_id)
    #
    #         invitation = GameInvitation.objects.create(
    #             sender=sender,
    #             game_session=None,
    #             recipient=receiver,
    #         )
    #         sender_data = {
    #             "id": str(invitation.id),
    #             "receiver": receiver.user.username,
    #         }
    #         self.send(text_data=json.dumps({
    #             "action": "game_invite",
    #             "data": sender_data
    #         }))
    #         # Envoyer une notification au destinataire
    #         notification_data = get_user_data(self.user_profile)
    #         notification_data.update({"id": str(invitation.id)})
    #
    #         async_to_sync(self.channel_layer.group_send)(
    #             f"user_{receiver_id}",
    #             # f"user_{receiver_id}",
    #             {
    #                 "type": "chat_message",
    #                 "action": "game_invite",
    #                 "data": notification_data,
    #             },
    #         )
    #
    #         # self.send(
    #         #     text_data=json.dumps(
    #         #         {
    #         #             "action": "game_invite",
    #         #             "data": notification_data,
    #         #         },
    #         #     ),
    #         # )
    #     except Profile.DoesNotExist as e:
    #         logger.error("Profile does not exist : %s", str(e))
    #         self.send(json.dumps({
    #             "action": "error",
    #             "message": "Invalid profile"
    #         }))

    def handle_new_tournament(self, data):
        tournament_id = data["data"].get["tournament_id"]
        tournament_name = data["data"].get["tournament_name"]
        organizer_id = data["data"].get["organizer_id"]

        organizer = Profile.objects.get(id=organizer_id)

        # send notification to concerned users
        notification_data = get_user_data(organizer)
        notification_data.update(
            {"id": tournament_id, "tournament_name": tournament_name},
        )

        self.send(
            text_data=json.dumps(
                {
                    "action": "new_tournament",
                    "data": notification_data,
                },
            ),
        )

    def add_new_friend(self, data):
        sender_id = data["data"].get("sender_id")
        receiver_id = data["data"].get("receiver_id")
        sender = Profile.objects.get(id=sender_id)
        receiver = Profile.objects.get(id=receiver_id)

        # Verify if not already friend
        if not sender.friends.filter(id=receiver.id).exists():
            sender.friends.add(receiver)
        # Create notification
        notification = Notification.objects.action_new_friend(receiver, sender)

        notification_data = get_user_data(sender)
        # Add id to the notification data
        notification_data["id"] = str(notification.id)

        self.send(
            text_data=json.dumps(
                {
                    "action": "new_friend",
                    "data": notification_data,
                },
            ),
        )

    def send_room_created(self, chat_id):
        try:
            chat = Chat.objects.get(id=chat_id)
            participants = [p.user.username for p in chat.participants.all()]

            # Send confirmation to client
            self.send(
                text_data=json.dumps(
                    {
                        "action": "room_created",
                        "data": {
                            "chat_id": str(chat.id),
                            "participants": participants,
                            "message": f"Room {chat.id} created successfully!",
                        },
                    },
                ),
            )
        except Chat.DoesNotExist:
            logger.debug("Chat Room %s does not exist.", chat_id)<|MERGE_RESOLUTION|>--- conflicted
+++ resolved
@@ -617,7 +617,6 @@
             )
 
     def send_game_invite(self, data):
-<<<<<<< HEAD
         options = data["data"].get("options", {})
         receiver_username = data.get["username"]
 
@@ -631,13 +630,6 @@
         if not receiver_id:
             logger.warning("Receiver id missing for the game_invite")
             return
-=======
-        receiver_id = data["data"].get("receiver_id")
-
-        if not receiver_id:
-            logger.warning("receiver_id missing for the game_invite")
-            return
->>>>>>> b8595712
 
         try:
             receiver = Profile.objects.get(id=receiver_id)
@@ -680,61 +672,6 @@
                 "message": "Invalid profile"
             }))
 
-    # def send_game_invite(self, data):
-    #     sender_id = self.user_profile.id
-    #     receiver_id = data["data"].get("receiver_id")
-    #
-    #     logger.info(f"Game invitation request: {sender_id} -> {receiver_id}")
-    #     if not receiver_id:
-    #         logger.warning("IDs missing for the game_invite")
-    #         return
-    #     try:
-    #         sender = self.user_profile
-    #         # sender = Profile.objects.get(id=sender_id)
-    #         receiver = Profile.objects.get(id=receiver_id)
-    #
-    #         invitation = GameInvitation.objects.create(
-    #             sender=sender,
-    #             game_session=None,
-    #             recipient=receiver,
-    #         )
-    #         sender_data = {
-    #             "id": str(invitation.id),
-    #             "receiver": receiver.user.username,
-    #         }
-    #         self.send(text_data=json.dumps({
-    #             "action": "game_invite",
-    #             "data": sender_data
-    #         }))
-    #         # Envoyer une notification au destinataire
-    #         notification_data = get_user_data(self.user_profile)
-    #         notification_data.update({"id": str(invitation.id)})
-    #
-    #         async_to_sync(self.channel_layer.group_send)(
-    #             f"user_{receiver_id}",
-    #             # f"user_{receiver_id}",
-    #             {
-    #                 "type": "chat_message",
-    #                 "action": "game_invite",
-    #                 "data": notification_data,
-    #             },
-    #         )
-    #
-    #         # self.send(
-    #         #     text_data=json.dumps(
-    #         #         {
-    #         #             "action": "game_invite",
-    #         #             "data": notification_data,
-    #         #         },
-    #         #     ),
-    #         # )
-    #     except Profile.DoesNotExist as e:
-    #         logger.error("Profile does not exist : %s", str(e))
-    #         self.send(json.dumps({
-    #             "action": "error",
-    #             "message": "Invalid profile"
-    #         }))
-
     def handle_new_tournament(self, data):
         tournament_id = data["data"].get["tournament_id"]
         tournament_name = data["data"].get["tournament_name"]
