--- conflicted
+++ resolved
@@ -104,8 +104,11 @@
                     f"chat_{chat.id}",
                     self.channel_name,
                 )
-        try:
-<<<<<<< HEAD
+            async_to_sync(self.channel_layer.group_discard)(
+                f"user_{self.user.id}",
+                self.channel_name,
+            )
+        try:
             # Décrémenter le compteur de connexions et récupérer la nouvelle valeur
             with transaction.atomic():
                 self.user_profile.refresh_from_db()
@@ -133,10 +136,6 @@
 
                     # Remove user from the groups only when they have no more active connections
                     async_to_sync(self.channel_layer.group_discard)(
-                        f"user_{self.user.id}",
-                        self.channel_name,
-                    )
-                    async_to_sync(self.channel_layer.group_discard)(
                         "online_users",
                         self.channel_name,
                     )
@@ -146,14 +145,6 @@
 
         except DatabaseError as e:
             logger.error("Database error during disconnect: %s", e)
-=======
-            chat = Chat.objects.get(id=chat_id)
-            async_to_sync(self.channel_layer.group_add)(
-                f"chat_{chat.id}", self.channel_name,
-            )
-        except Chat.DoesNotExist:
-            logger.debug("Chat Room %s does not exist.", chat_id)
->>>>>>> 2ce71928
 
     def join_chat(self, event):
         chat_id = event["data"]["chat_id"]
