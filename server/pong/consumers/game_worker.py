--- conflicted
+++ resolved
@@ -1149,14 +1149,7 @@
                     # someone scored more than the other
                     if result:
                         winner, loser = result
-<<<<<<< HEAD
-                        logger.info("[GameWorker]: match {%s} has result : %s", match.id, result)
-                        logger.info("[GameWorker]: match {%s} has winner : %s",  match.id, winner)
-                        logger.info("[GameWorker]: match {%s} has loser : %s",  match.id, loser)
-
-=======
                         logger.info("[GameWorker]: player {%s} won due to time limit in game {%s}", winner.id, match)
->>>>>>> 04ef50a7
                         match_db = await self._write_result_to_db(winner, loser, match, "finished")
                         if not match_db:
                             logger.warning("[GameWorker]: match couldn't be recorded to the database")
