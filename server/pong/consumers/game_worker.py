import asyncio
import logging
import math
import random
from dataclasses import dataclass
from datetime import datetime
from enum import Enum, IntEnum, auto

from channels.generic.websocket import AsyncConsumer
from channels.layers import get_channel_layer

from pong.consumers.game_protocol import (
    GameServerToClient,
    GameServerToGameWorker,
    PongCloseCodes,
    SerializedGameState,
)

logger = logging.getLogger("server")
logging.getLogger("asyncio").setLevel(logging.WARNING)
#### CONSTANTS ####
WALL_LEFT_X = 10
WALL_RIGHT_X = -WALL_LEFT_X
WALL_WIDTH_HALF = 0.5
BUMPER_LENGTH_HALF = 2.5
BUMPER_WIDTH = 1
BUMPER_WIDTH_HALF = BUMPER_WIDTH / 2
BUMPER_1_BORDER = -10
BUMPER_2_BORDER = -BUMPER_1_BORDER
BUMPER_SPEED = 0.25
BALL_DIAMETER = 1
BALL_RADIUS = BALL_DIAMETER / 2
STARTING_BUMPER_1_POS = 0, -9
STARTING_COIN_POS = -9.25, 1
STARTING_COIN_VELOCITY = 0.01, 0
STARTING_BUMPER_2_POS = 0, 9
STARTING_BALL_POS = 0, 0
Z_VELOCITY = 0.25
STARTING_BALL_VELOCITY = 0, Z_VELOCITY
SUBTICK = 0.05
BOUNCING_ANGLE_DEGREES = 55
BALL_VELOCITY_CAP = 1
TEMPORAL_SPEED_DEFAULT = 1, 1
TEMPORAL_SPEED_INCREASE = SUBTICK * 0
TEMPORAL_SPEED_DECAY = 0.005
GAME_TICK_INTERVAL = 1.0 / 120
PLAYERS_REQUIRED = 2
SCORE_TO_WIN = 1000
DEFAULT_COIN_WAIT_TIME = 30
###################


class MultiplayerPongMatchStatus(Enum):
    PENDING = auto()
    ONGOING = auto()
    PAUSED = auto()
    ENDED = auto()


class Buffs(IntEnum):
    CONTROL_REVERSE_ENEMY = auto()
    SPEED_DECREASE_ENEMY = auto()
    SHORTEN_ENEMY = auto()
    ELONGATE_PLAYER = auto()
    ENLARGE_PLAYER = auto()
    SPAWN_COIN = auto()


class PlayerConnectionState(Enum):
    NOT_CONNECTED = auto()
    CONNECTED = auto()
    DISCONNECTED = auto()


@dataclass(slots=True)
class Vector2:
    x: float
    z: float


@dataclass(slots=True)
class Bumper(Vector2):
    dir_z: int
    width_half: int = 0.5
    lenght_half: int = 2.5
    score: int = 0
    speed: int = 0.25
    control_reversed: bool = False
    moves_left: bool = False
    moves_right: bool = False


@dataclass
class Player:
    bumper: Bumper
    id: str = ""
    connection: PlayerConnectionState = PlayerConnectionState.NOT_CONNECTED
    # TODO: move time to constants
    reconnection_time: int = 10
    reconnection_timer: asyncio.Task | None = None
    profile_id: str = ""
    name: str = ""
    avatar: str = ""
    elo: int = 0

    def stop_waiting_for_reconnection_timer(self):
        task = self.reconnection_timer
        if task and not task.cancelled():
            task.cancel()
        self.reconnection_timer = None

    def as_dict(self):
        return {
            "name": self.name,
            "avatar": self.avatar,
            "elo": self.elo,
            "player_number": 1 if self.bumper.z == 1 else 2,
        }

@dataclass(slots=True)
class Coin(Vector2):
    velocity: Vector2


@dataclass(slots=True)
class Coin(Vector2):
    velocity: Vector2


@dataclass(slots=True)
class Ball(Vector2):
    velocity: Vector2
    temporal_speed: Vector2


class BasePong:
    """
    Pong engine. Stores, advances and modifies the state of the game.
    It's the base class designed to be pure and not coupled with the code related to async or Django channels.
    Can be plugged into any engine like PyGame.
    """

    _is_someone_scored: bool
    _bumper_1: Bumper
    _bumper_2: Bumper
    _ball: Ball

    def __init__(self):
        self.coin = Coin(
            *STARTING_COIN_POS,
            Vector2(*STARTING_COIN_VELOCITY),
        )
        self._is_someone_scored = False
        self.last_bumper_collided: Bumper | None = None
        self.choose_buff = 0
        self.time_to_wait = 0
        self._bumper_1 = Bumper(
            *STARTING_BUMPER_1_POS,
            dir_z=1,
        )
        self._bumper_2 = Bumper(
            *STARTING_BUMPER_2_POS,
            dir_z=-1,
        )
        self._ball = Ball(*STARTING_BALL_POS, Vector2(*STARTING_BALL_VELOCITY), Vector2(*TEMPORAL_SPEED_DEFAULT))

    def resolve_next_tick(self):
        """
        The most important method of the engine. Advances the game by one tick.
        Moves the objects in the game by one subtick at a time.
        This approach is called Conservative Advancement.
        """
        self._is_someone_scored = False
        total_distance_x = abs((self._ball.temporal_speed.x) * self._ball.velocity.x)
        total_distance_z = abs((self._ball.temporal_speed.z) * self._ball.velocity.z)
        self._ball.temporal_speed.x = max(TEMPORAL_SPEED_DEFAULT[0], self._ball.temporal_speed.x - TEMPORAL_SPEED_DECAY)
        self._ball.temporal_speed.z = max(TEMPORAL_SPEED_DEFAULT[1], self._ball.temporal_speed.z - TEMPORAL_SPEED_DECAY)
        current_subtick = 0
        ball_subtick_z = SUBTICK
        total_subticks = total_distance_z / ball_subtick_z
        ball_subtick_x = total_distance_x / total_subticks
        bumper_1_subtick = self._bumper_1.speed / total_subticks
        bumper_2_subtick = self._bumper_2.speed / total_subticks
        self.choose_buff = 0
        while current_subtick <= total_subticks:
            self._check_ball_wall_collision()
            self._check_ball_bumper_collision(ball_subtick_z, ball_subtick_x)
            self._check_ball_coin_collision(ball_subtick_z, ball_subtick_x)
            self._check_ball_scored()
            self._move_bumpers(bumper_1_subtick, bumper_2_subtick)
            self._move_ball(ball_subtick_z, ball_subtick_x)
            self._move_coin()

            current_subtick += 1

    def as_dict(self) -> SerializedGameState:
        """
        Serializes the game state as Python dict for using it for some other purpose, like rendering or sending
        through websockets.
        """
        return {
            "bumper_1": {"x": self._bumper_1.x, "z": self._bumper_1.z, "score": self._bumper_1.score},
            "bumper_2": {"x": self._bumper_2.x, "z": self._bumper_2.z, "score": self._bumper_2.score},
            "ball": {"x": self._ball.x, "z": self._ball.z},
            "coin": {"x": self.coin.x, "z": self.coin.z},
            "is_someone_scored": self._is_someone_scored,
            "last_bumper_collided": "_bumper_1" if self.last_bumper_collided == self._bumper_1 else "_bumper_2",
            "current_buff_or_debuff": self.choose_buff,
        }

    ##### Private game logic functions where actual stuff happens. #####
    def _reset_ball(self, direction: int):
        self._ball.temporal_speed.x, self._ball.temporal_speed.z = TEMPORAL_SPEED_DEFAULT
        self._ball.x, self._ball.z = STARTING_BALL_POS
        self._ball.velocity.x, self._ball.velocity.z = STARTING_BALL_VELOCITY
        self._ball.velocity.z *= direction

    def _is_collided_with_ball(self, bumper, ball_subtick_z, ball_subtick_x):
        """
        Calculates rectangle-on-rectangle collision between the ball and the bumper which is given as a
        parameter to this function.
        """
        return (
            (self._ball.x - BALL_RADIUS + ball_subtick_x * self._ball.velocity.x <= bumper.x + bumper.lenght_half)
            and (self._ball.x + BALL_RADIUS + ball_subtick_x * self._ball.velocity.x >= bumper.x - bumper.lenght_half)
            and (self._ball.z - BALL_RADIUS + ball_subtick_z * self._ball.velocity.z <= bumper.z + bumper.width_half)
            and (self._ball.z + BALL_RADIUS + ball_subtick_z * self._ball.velocity.z >= bumper.z - bumper.width_half)
        )

    def _is_collided_with_coin(self, ball_subtick_z, ball_subtick_x):
        """
        Calculates rectangle-on-rectangle collision between the ball and the coin.
        """
        return (
            (self._ball.x - BALL_RADIUS + ball_subtick_x * self._ball.velocity.x <= self.coin.x + 0.25)
            and (self._ball.x + BALL_RADIUS + ball_subtick_x * self._ball.velocity.x >= self.coin.x - 0.25)
            and (self._ball.z - BALL_RADIUS + ball_subtick_z * self._ball.velocity.z <= self.coin.z + 0.05)
            and (self._ball.z + BALL_RADIUS + ball_subtick_z * self._ball.velocity.z >= self.coin.z - 0.05)
        )

    def _calculate_new_dir(self, bumper):
        collision_pos_x = bumper.x - self._ball.x
        normalized_collision_pos_x = collision_pos_x / (BALL_RADIUS + bumper.lenght_half)
        bounce_angle_radians = math.radians(BOUNCING_ANGLE_DEGREES * normalized_collision_pos_x)
        self._ball.velocity.z = (
            min(BALL_VELOCITY_CAP, abs(self._ball.velocity.z * 1.025 * self._ball.temporal_speed.z)) * bumper.dir_z
        )
        self._ball.velocity.x = self._ball.velocity.z * -math.tan(bounce_angle_radians) * bumper.dir_z
        self._ball.velocity.x = math.copysign(max(abs(self._ball.velocity.x), 0.05), self._ball.velocity.x)

        if (self._ball.z - BALL_RADIUS * self._ball.velocity.z <= bumper.z + bumper.width_half) and (
            self._ball.z + BALL_RADIUS * self._ball.velocity.z >= bumper.z - bumper.width_half
        ):
            self._ball.temporal_speed.x += TEMPORAL_SPEED_INCREASE

    def _check_ball_scored(self):
        if self._ball.z >= BUMPER_2_BORDER:
            self._bumper_1.score += 1
            self._reset_ball(-1)
            self._is_someone_scored = True
        elif self._ball.z <= BUMPER_1_BORDER:
            self._bumper_2.score += 1
            self._reset_ball(1)
            self._is_someone_scored = True

    def _check_ball_wall_collision(self):
        if self._ball.x <= WALL_RIGHT_X + BALL_RADIUS + WALL_WIDTH_HALF:
            self._ball.x = WALL_RIGHT_X + BALL_RADIUS + WALL_WIDTH_HALF
            self._ball.velocity.x *= -1
        if self._ball.x >= WALL_LEFT_X - BALL_RADIUS - WALL_WIDTH_HALF:
            self._ball.x = WALL_LEFT_X - BALL_RADIUS - WALL_WIDTH_HALF
            self._ball.velocity.x *= -1

    def _check_ball_bumper_collision(self, ball_subtick_z, ball_subtick_x):
        if self._ball.velocity.z <= 0 and self._is_collided_with_ball(self._bumper_1, ball_subtick_z, ball_subtick_x):
            self.last_bumper_collided = self._bumper_1
            self._calculate_new_dir(self._bumper_1)
        elif self._ball.velocity.z > 0 and self._is_collided_with_ball(self._bumper_2, ball_subtick_z, ball_subtick_x):
            self.last_bumper_collided = self._bumper_2
            self._calculate_new_dir(self._bumper_2)

    def _manage_buff_and_debuff(self):
        self.choose_buff = random.randrange(1, 6)  # noqa: S311

        match self.choose_buff:
            case Buffs.CONTROL_REVERSE_ENEMY:
                self.last_bumper_collided = (
                    self._bumper_1 if self.last_bumper_collided == self._bumper_2 else self._bumper_2
                )
                self.last_bumper_collided.control_reversed = True
                self.time_to_wait = 2

            case Buffs.SPEED_DECREASE_ENEMY:
                self.last_bumper_collided = (
                    self._bumper_1 if self.last_bumper_collided == self._bumper_2 else self._bumper_2
                )
                self.last_bumper_collided.speed = 0.1
                self.time_to_wait = 5

            case Buffs.SHORTEN_ENEMY:
                self.last_bumper_collided = (
                    self._bumper_1 if self.last_bumper_collided == self._bumper_2 else self._bumper_2
                )
                self.last_bumper_collided.lenght_half = 1.25
                self.time_to_wait = 10

            case Buffs.ELONGATE_PLAYER:
                self.last_bumper_collided.lenght_half = 5
                if self.last_bumper_collided.x < -10 + WALL_WIDTH_HALF + self.last_bumper_collided.lenght_half:
                    self.last_bumper_collided.x = -10 + WALL_WIDTH_HALF + self.last_bumper_collided.lenght_half - 0.1
                elif self.last_bumper_collided.x > 10 - WALL_WIDTH_HALF - self.last_bumper_collided.lenght_half:
                    self.last_bumper_collided.x = 10 - WALL_WIDTH_HALF - self.last_bumper_collided.lenght_half + 0.1
                self.time_to_wait = 10

            case Buffs.ENLARGE_PLAYER:
                self.last_bumper_collided.width_half = 1.5
                self.time_to_wait = 10

        self.coin.x, self.coin.z = -100, 1

    def _check_ball_coin_collision(self, ball_subtick_z, ball_subtick_x):
        if self._is_collided_with_coin(ball_subtick_z, ball_subtick_x):
            self._manage_buff_and_debuff()

    def _move_bumpers(self, bumper_1_subtick, bumper_2_subtick):
        if (
            self._bumper_1.moves_left
            and not self._bumper_1.x > WALL_LEFT_X - WALL_WIDTH_HALF - self._bumper_1.lenght_half
        ):
            self._bumper_1.x += bumper_1_subtick
        if (
            self._bumper_1.moves_right
            and not self._bumper_1.x < WALL_RIGHT_X + WALL_WIDTH_HALF + self._bumper_1.lenght_half
        ):
            self._bumper_1.x -= bumper_1_subtick

        if (
            self._bumper_2.moves_left
            and not self._bumper_2.x > WALL_LEFT_X - WALL_WIDTH_HALF - self._bumper_2.lenght_half
        ):
            self._bumper_2.x += bumper_2_subtick
        if (
            self._bumper_2.moves_right
            and not self._bumper_2.x < WALL_RIGHT_X + WALL_WIDTH_HALF + self._bumper_2.lenght_half
        ):
            self._bumper_2.x -= bumper_2_subtick

    def _move_ball(self, ball_subtick_z, ball_subtick_x):
        self._ball.z += ball_subtick_z * self._ball.velocity.z
        self._ball.x += ball_subtick_x * self._ball.velocity.x

    def _move_coin(self):
        if (self.coin.x < -10 + WALL_WIDTH_HALF + 0.25) or (self.coin.x > 10 - WALL_WIDTH_HALF - 0.25):
            self.coin.velocity.x *= -1
        self.coin.x += self.coin.velocity.x


class MultiplayerPongMatch(BasePong):
    """
    Adaptated interface for the pong engine for the purposes of being managed by the GameConsumer in concurrent manner
    for the purposes of being sent to the client via websockets.
    Connects the pong enging to actual players, their inputs and state. Manages players, their connection status,
    as well as the background tasks needed for the proper management of the game loop and connection/reconnection of
    the players.
    """

    id: str
    game_loop_task: asyncio.Task | None
    waiting_for_players_timer: asyncio.Task | None
    status: MultiplayerPongMatchStatus = MultiplayerPongMatchStatus.PENDING
    pause_event: asyncio.Event
    _player_1: Player
    _player_2: Player

    def __init__(self, game_id: str):
        super().__init__()
        self.id = game_id
        self.pause_event = asyncio.Event()
        self.game_loop_task = None
        self.waiting_for_players_timer = None
        self._player_1 = Player(self._bumper_1)
        self._player_2 = Player(self._bumper_2)

    def __str__(self):
        return self.id

    def __repr__(self):
        return f"{self.status.name.capitalize()} game {self.id}"

    def handle_input(self, action: str, player_id: str, content: int) -> tuple[str, int] | None:
        if player_id == self._player_1.id:
            bumper = self._player_1.bumper
        elif player_id == self._player_2.id:
            bumper = self._player_2.bumper
        else:
<<<<<<< HEAD
            return
        # final_action = action
        # if bumper.control_reversed is True:
        #     action = "move_left" if action == "move_right" else "move_right"
=======
            return None
        if bumper.control_reversed is True:
            action = "move_left" if action == "move_right" else "move_right"
>>>>>>> 15360215

        match action:
            case "move_left":
                bumper.moves_left = content > 0
                return player_id, content
            case "move_right":
                bumper.moves_right = content > 0
                return player_id, content

    def add_player(self, player_connected_event: dict) -> Player | None:
        """
        Adds player to the players dict.
        Assigns player to a random bumper.
        Returns Player instance if was successeful, None otherwise.
        """
        player_id = player_connected_event["player_id"]
        available_player_slots = []
        if self._player_1.connection == PlayerConnectionState.NOT_CONNECTED:
            available_player_slots.append(self._player_1)
        if self._player_2.connection == PlayerConnectionState.NOT_CONNECTED:
            available_player_slots.append(self._player_2)
        if not available_player_slots:
            return None

        random.shuffle(available_player_slots)
        player = available_player_slots.pop()
        player.id = player_id
        player.connection = PlayerConnectionState.CONNECTED
        player.profile_id = player_connected_event["profile_id"]
        player.name = player_connected_event["name"]
        player.avatar = player_connected_event["avatar"]
        player.elo = player_connected_event["elo"]
        if player.bumper.dir_z == 1:
            logger.info("[GameWorker]: player {%s} was assigned to player_1", player_id)
        if player.bumper.dir_z == -1:
            logger.info("[GameWorker]: player {%s} was assigned to player_2", player_id)
        return player

    def get_players_based_on_connection(self, connection: PlayerConnectionState) -> list[Player, Player]:
        """Returns a list of players based on their connection state."""
        return [p for p in [self._player_1, self._player_2] if p.connection == connection]

    def get_player(self, player_id: str) -> Player | None:
        if self._player_1.id == player_id:
            return self._player_1
        if self._player_2.id == player_id:
            return self._player_2
        return None

    def get_other_player(self, player_id: str) -> Player:
        if player_id == self._player_1.id:
            return self._player_1
        return self._player_2

    def stop_waiting_for_players_timer(self) -> None:
        timer = self.waiting_for_players_timer
        if timer and not timer.cancelled():
            timer.cancel()
        self.waiting_for_players_timer = None

    def get_result(self) -> tuple[Player] | None:
        """Returns winner and loser or None, if the game is not decided yet."""
        if self._player_1.bumper.score >= SCORE_TO_WIN:
            return self._player_1, self._player_2
        if self._player_2.bumper.score >= SCORE_TO_WIN:
            return self._player_2, self._player_1
        return None


# Logic for client side prediction :
# - do inputs
# - send timestamp + control
# - get input and timestamp and put it inside an array on the server
# - do the actions with the timestamp, while sending the movement to only the right user. and confirmation of movement
# for the other one


# Logic for client side prediction :
# - do inputs
# - send timestamp + control
# - get input and timestamp and put it inside an array on the server
# - do the actions with the timestamp, while sending the movement to only the right user. and confirmation of movement
# for the other one


class GameWorkerConsumer(AsyncConsumer):
    """
    Manages multiple concurrent pong matches. Receives inputs from `GameRoomConsumer` and sends back different events
    based on what happened in the match.
    """

    def __init__(self):
        super().__init__()
        self.matches: dict[str, MultiplayerPongMatch] = {}
        self.channel_layer = get_channel_layer()

    ##### EVENT HANDLERS AND CHANNEL METHODS #####
    async def player_connected(self, event: GameServerToGameWorker.PlayerConnected):
        game_room_id = event["game_room_id"]
        player_id = event["player_id"]

        ### CONNECTION OF THE FIRST PLAYER TO NOT YET CREATED MATCH ###
        if game_room_id not in self.matches:
            await self._add_player_and_create_pending_match(event)
            return

        match = self.matches[game_room_id]

        ### CONNECTION OF THE SECOND PLAYER TO THE PENDING MATCH ###
        if (
            match.status == MultiplayerPongMatchStatus.PENDING
            and len(match.get_players_based_on_connection(PlayerConnectionState.CONNECTED)) == PLAYERS_REQUIRED - 1
        ):
            await self._add_player_and_start_match(match, event)

        ### RECONNECTION OF ONE OF THE PLAYERS TO THE MATCH ###
        elif match.status in {MultiplayerPongMatchStatus.PENDING, MultiplayerPongMatchStatus.PAUSED}:
            await self._reconnect_player(player_id, match)

    async def player_disconnected(self, event: GameServerToGameWorker.PlayerDisconnected):
        game_room_id = event["game_room_id"]
        player_id = event["player_id"]

        match = self.matches.get(game_room_id)
        if match is None or match.status == MultiplayerPongMatchStatus.ENDED:
            logger.warning(
                "[GameWorker]: player {%s} disconnected from the non-existent or ended game {%s}",
                player_id,
                game_room_id,
            )
            return

        player = match.get_player(player_id)
        if player is None:
            logger.warning(
                "[GameWorker]: disconnected player {%s} not found in the game {%s}",
                player_id,
                game_room_id,
            )
            return

        player.connection = PlayerConnectionState.DISCONNECTED
        if match.status == MultiplayerPongMatchStatus.PENDING:
            logger.info(
                "[GameWorker]: player {%s} has been disconnected from the pending game {%s}",
                player_id,
                game_room_id,
            )
            return

        await self._pause(match, player)
        player.reconnection_timer = asyncio.create_task(self._wait_for_reconnection_task(match, player))
        logger.info(
            "[GameWorker]: player {%s} has been disconnected from the ongoing game {%s}",
            player_id,
            game_room_id,
        )

    async def player_inputed(self, event: GameServerToGameWorker.PlayerInputed):
        """
        Handles player input. There is no validation of the input, because it is a worker,
        and event source is the server, which we can trust.
        """
        game_room_id = event["game_room_id"]
        match = self.matches.get(game_room_id)
        if match is None or match.status != MultiplayerPongMatchStatus.ONGOING:
            logger.warning("[GameWorker]: input was sent for not running game {%s}", game_room_id)
            return

        player_id = event["player_id"]
        action = event["action"]
        content = event["content"]

        match action:
            case "move_left" | "move_right":
                # TODO: what if player_id is empty
                result = match.handle_input(action, player_id, content)
                if not result:
                    return  # TODO: handle if it's None
                player_id, content = result
                await self.channel_layer.group_send(
                    self._to_player_group_name(player_id),
                    GameServerToClient.InputConfirmed(
                        type="worker_to_client_open",
                        action=action,
                        player_id=player_id,
                        content=content,
                    ),
                )

    ##### BACKGROUND TASKS #####
    async def _match_game_loop_task(self, match: MultiplayerPongMatch):
        """Asynchrounous loop that runs one specific match."""
        logger.info("[GameWorker]: match {%s} has been started", match)
        try:
            while match.status != MultiplayerPongMatchStatus.ENDED:
                if match.status == MultiplayerPongMatchStatus.PAUSED:
                    await match.pause_event.wait()
                tick_start_time = asyncio.get_event_loop().time()
                match.resolve_next_tick()
                if match.choose_buff != 0:
                    asyncio.create_task(
                        self._wait_for_end_of_buff(match, match.last_bumper_collided),
                    )
                    asyncio.create_task(self._wait_for_end_of_buff(match, None))
                if result := match.get_result():
                    winner, loser = result
                    await self.channel_layer.group_send(
                        self._to_game_room_group_name(match),
                        GameServerToClient.PlayerWon(
                            type="worker_to_client_close",
                            action="player_won",
                            winner=winner.as_dict(),
                            loser=loser.as_dict(),
                            elo_change=100,  # TODO: insert actual elo change number
                            close_code=PongCloseCodes.NORMAL_CLOSURE,
                        ),
                    )
                    logger.info("[GameWorker]: player {%s} has won the game {%s}", winner.id, match)
                    break
                await self.channel_layer.group_send(
                    self._to_game_room_group_name(match.id),
                    GameServerToClient.StateUpdated(
                        type="worker_to_client_open",
                        action="state_updated",
                        state=match.as_dict(),
                    ),
                )
                tick_end_time = asyncio.get_event_loop().time()
                time_taken_for_current_tick = tick_end_time - tick_start_time
                # tick the game for this match 30 times a second
                await asyncio.sleep(max(GAME_TICK_INTERVAL - time_taken_for_current_tick, 0))
            logger.info("[GameWorker]: task for game {%s} has been done", match)
        except asyncio.CancelledError:
            logger.info("[GameWorker]: task for game {%s} has been cancelled", match)

    async def _wait_for_both_player_task(self, match: MultiplayerPongMatch):
        """
        Called with `asyncio.create_task`. Waits for both players to be connected to the game.
        Cancels the game if the players do not manage to connect in time.
        """
        try:
            logger.info("[GameWorker]: waiting for players to connect to the game {%s}", match)
            await asyncio.sleep(5)
            if len(match.get_players_based_on_connection(PlayerConnectionState.CONNECTED)) < PLAYERS_REQUIRED:
                self._do_after_match_cleanup(match)
                await self.channel_layer.group_send(
                    self._to_game_room_group_name(match),
                    GameServerToClient.GameCancelled(
                        type="worker_to_client_close",
                        action="game_cancelled",
                        close_code=PongCloseCodes.CANCELLED,
                    ),
                )
                logger.info("[GameWorker]: players didn't connect to the game {%s}. Closing", match)

        except asyncio.CancelledError:
            logger.info("[GameWorker]: task for timer {%s} has been cancelled", match)

    async def _wait_for_end_of_buff(self, match: MultiplayerPongMatch, last_bumper_collided: str):
        time_to_wait = match.time_to_wait if last_bumper_collided is not None else DEFAULT_COIN_WAIT_TIME
        choose_buff = match.choose_buff if last_bumper_collided is not None else Buffs.SPAWN_COIN
        while time_to_wait > 0:
            await asyncio.sleep(0.2)
            time_to_wait -= 0.2

        match choose_buff:
            case Buffs.CONTROL_REVERSE_ENEMY:
                match.last_bumper_collided.control_reversed = False
                match.choose_buff = -choose_buff

            case Buffs.SPEED_DECREASE_ENEMY:
                match.last_bumper_collided.speed = 0.25
                match.choose_buff = -choose_buff

            case Buffs.SHORTEN_ENEMY:
                match.last_bumper_collided.lenght_half = 2.5
                if match.last_bumper_collided.x < -10 + WALL_WIDTH_HALF + match.last_bumper_collided.lenght_half:
                    match.last_bumper_collided.x = -10 + WALL_WIDTH_HALF + match.last_bumper_collided.lenght_half - 0.1
                elif match.last_bumper_collided.x > 10 - WALL_WIDTH_HALF - match.last_bumper_collided.lenght_half:
                    match.last_bumper_collided.x = 10 - WALL_WIDTH_HALF - match.last_bumper_collided.lenght_half + 0.1
                match.choose_buff = -choose_buff

            case Buffs.ELONGATE_PLAYER:
                match.last_bumper_collided.lenght_half = 2.5
                match.choose_buff = -choose_buff

            case Buffs.ENLARGE_PLAYER:
                match.last_bumper_collided.width_half = 0.5
                match.choose_buff = -choose_buff

            case Buffs.SPAWN_COIN:
                match.coin.x, match.coin.z = STARTING_COIN_POS

            case _:
                logger.warning("No God")

        match.last_bumper_collided = last_bumper_collided
        await self.channel_layer.group_send(
            self._to_game_room_group_name(match.id),
            GameServerToClient.StateUpdated(
                type="worker_to_client_open",
                action="state_updated",
                state=match.as_dict(),
            ),
        )

    async def _wait_for_reconnection_task(self, match: MultiplayerPongMatch, player: Player):
        try:
            logger.info(
                "[GameWorker]: waiting for the player {%s} to connect to the game {%s}",
                match,
                player.id,
            )
            while player.reconnection_time > 0:
                await asyncio.sleep(0.2)
                player.reconnection_time -= 0.2
                logger.info("[GameWorker]: {%.1f} seconds left for player {%s}", player.reconnection_time, player.id)

            if match.status == MultiplayerPongMatchStatus.ENDED:
                return logger.warning(
                    "[GameWorker]: players didn't reconnect to non-existent or ended game {%s}. Closing",
                    match,
                )
                return None

            self._do_after_match_cleanup(match)
            match.status = MultiplayerPongMatchStatus.ENDED
            winner = match.get_other_player(player.id)
            await self.channel_layer.group_send(
                self._to_game_room_group_name(match),
                GameServerToClient.PlayerResigned(
                    type="worker_to_client_close",
                    action="player_resigned",
                    winner=winner.as_dict(),
                    loser=player.as_dict(),
                    elo_change=100,  # TODO: insert actual elo change number
                    close_code=PongCloseCodes.NORMAL_CLOSURE,
                ),
            )
            logger.info(
                "[GameWorker]: player {%s} resigned by disconnecting in the game {%s}. Winner is {%s}",
                player.id,
                match,
                winner.id,
            )

        except asyncio.CancelledError:
            logger.info("[GameWorker]: task for timer {%s} has been cancelled", match)

    ##### PLAYER MANAGEMENT METHODS #####
    async def _add_player_and_create_pending_match(self, event: GameServerToGameWorker.PlayerConnected):
        player_id = event["player_id"]
        game_room_id = event["game_room_id"]
        match = self.matches[game_room_id] = MultiplayerPongMatch(game_room_id)
        match.waiting_for_players_timer = asyncio.create_task(self._wait_for_both_player_task(match))
        player = match.add_player(event)
        await self._send_player_id_and_number_to_player(player, match)
        logger.info(
            "[GameWorker]: player {%s} was added to newly created game {%s}",
            player_id,
            game_room_id,
        )

    async def _add_player_and_start_match(
        self,
        match: MultiplayerPongMatch,
        event: GameServerToGameWorker.PlayerConnected,
    ):
        """Cancels waiting for players timer, and starts the game loop for this match."""
        player_id = event["player_id"]
        match.stop_waiting_for_players_timer()
        player = match.add_player(event)
        # TODO: handle case when the player is None
        await self._send_player_id_and_number_to_player(player, match)
        match.status = MultiplayerPongMatchStatus.ONGOING
        match.game_loop_task = asyncio.create_task(self._match_game_loop_task(match))
        await self.channel_layer.group_send(
            self._to_game_room_group_name(match),
            GameServerToClient.GameStarted(type="worker_to_client_open", action="game_started"),
        )
        logger.info("[GameWorker]: player {%s} has been added to existing game {%s}", player_id, match.id)

    async def _reconnect_player(self, player_id: str, match: MultiplayerPongMatch):
        """
        Sets the player as reconnected.
        Stops the reconnection timer and unpauses the game.
        """
        player = match.get_player(player_id)
        if not player:
            logger.warning(
                "[GameWorker]: illegal player {%s} tried to connect to the ongoing game {%s}",
                player_id,
                match,
            )
            return
        player.connection = PlayerConnectionState.CONNECTED
        player.stop_waiting_for_reconnection_timer()
        # TODO: do better reconnection logic
        await self._send_player_id_and_number_to_player(player, match)
        if not len(match.get_players_based_on_connection(PlayerConnectionState.DISCONNECTED)):
            await self._unpause(match)
        logger.info("[GameWorker]: player {%s} has been reconnected to the game {%s}", player_id, match.id)

    async def _send_player_id_and_number_to_player(self, player: Player, match: MultiplayerPongMatch):
        player_id = player.id
        await self.channel_layer.group_send(
            self._to_player_group_name(player_id),
            GameServerToClient.PlayerJoined(
                type="worker_to_client_open",
                action="player_joined",
                player_id=player_id,
                player_number=1 if player.bumper.dir_z == 1 else 2,
                is_paused=match.status == MultiplayerPongMatchStatus.PAUSED,
            ),
        )

    ##### MATCH MANAGEMENT METHODS #####
    def _do_after_match_cleanup(self, match: MultiplayerPongMatch):
        self.matches.pop(str(match), None)
        if match.game_loop_task and not match.game_loop_task.cancelled():
            match.game_loop_task.cancel()

    async def _pause(
        self,
        match: MultiplayerPongMatch,
        disconnected_player: Player,
    ):
        await self.channel_layer.group_send(
            self._to_game_room_group_name(match),
            GameServerToClient.GamePaused(
                type="worker_to_client_open",
                action="game_paused",
                remaining_time=int(disconnected_player.reconnection_time),
                name=disconnected_player.name,
            ),
        )
        match.status = MultiplayerPongMatchStatus.PAUSED
        match.pause_event.clear()
        logger.info("[GameWorker]: game {%s} has been paused", match.id)

    async def _unpause(self, match: MultiplayerPongMatch):
        await self.channel_layer.group_send(
            self._to_game_room_group_name(match),
            GameServerToClient.GameUnpaused(type="worker_to_client_open", action="game_unpaused"),
        )
        match.status = MultiplayerPongMatchStatus.ONGOING
        if not match.pause_event.is_set():
            match.pause_event.set()
        logger.info("[GameWorker]: game {%s} has been unpaused", match.id)

    # To avoid typing errors.
    def _to_game_room_group_name(self, match: MultiplayerPongMatch):
        return f"game_room_{match}"

    def _to_player_group_name(self, player_id: str):
        return f"player_{player_id}"<|MERGE_RESOLUTION|>--- conflicted
+++ resolved
@@ -117,10 +117,6 @@
             "player_number": 1 if self.bumper.z == 1 else 2,
         }
 
-@dataclass(slots=True)
-class Coin(Vector2):
-    velocity: Vector2
-
 
 @dataclass(slots=True)
 class Coin(Vector2):
@@ -387,30 +383,24 @@
     def __repr__(self):
         return f"{self.status.name.capitalize()} game {self.id}"
 
-    def handle_input(self, action: str, player_id: str, content: int) -> tuple[str, int] | None:
+    def handle_input(self, action: str, player_id: str, content: int) -> tuple[Player, int] | None:
         if player_id == self._player_1.id:
-            bumper = self._player_1.bumper
+            player = self._player_1
         elif player_id == self._player_2.id:
-            bumper = self._player_2.bumper
+            player = self._player_2
         else:
-<<<<<<< HEAD
-            return
-        # final_action = action
+            return None
         # if bumper.control_reversed is True:
         #     action = "move_left" if action == "move_right" else "move_right"
-=======
-            return None
-        if bumper.control_reversed is True:
-            action = "move_left" if action == "move_right" else "move_right"
->>>>>>> 15360215
+        bumper = player.bumper
 
         match action:
             case "move_left":
                 bumper.moves_left = content > 0
-                return player_id, content
+                return player, content
             case "move_right":
                 bumper.moves_right = content > 0
-                return player_id, content
+                return player, content
 
     def add_player(self, player_connected_event: dict) -> Player | None:
         """
@@ -582,13 +572,14 @@
                 result = match.handle_input(action, player_id, content)
                 if not result:
                     return  # TODO: handle if it's None
-                player_id, content = result
+                player, content = result
+
                 await self.channel_layer.group_send(
-                    self._to_player_group_name(player_id),
+                    self._to_game_room_group_name(match),
                     GameServerToClient.InputConfirmed(
                         type="worker_to_client_open",
                         action=action,
-                        player_id=player_id,
+                        player_number=1 if player.bumper.dir_z == 1 else 2,
                         content=content,
                     ),
                 )
