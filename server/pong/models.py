--- conflicted
+++ resolved
@@ -201,8 +201,4 @@
         self.save()
 
     def has_player(self, profile: Profile):
-<<<<<<< HEAD
-        return self.players.filter(players=profile).exists()
-=======
-        return self.players.filter(id=profile.id).exists()
->>>>>>> c7072d74
+        return self.players.filter(id=profile.id).exists()