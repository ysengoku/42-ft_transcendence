--- conflicted
+++ resolved
@@ -1,25 +1,23 @@
+# Define the paths for volumes and backups
+VOLUME_PATH := ./volumes
+DATABASE_VOLUME_PATH := ./volumes/database
+MEDIA_VOLUME_PATH := ./volumes/media
+STATIC_VOLUME_PATH := ./volumes/static
+BACKUP_DIR := ./backups
+VOLUME_BACKUP_DIR := ./backups/volumes
+
 # Define the Docker Compose files for development and production
 DOCKER_COMPOSE = docker-compose.yaml
 
-# Define the name of the services (for convenience)
-<<<<<<< HEAD
+# Define the name of the services
 FRONTEND_SERVICE = frontend
 BACKEND_SERVICE = backend
 DATABASE_SERVICE = database
 
-# Définit le mode par défaut (prod)
+# Default to production mode
 NODE_ENV ?= development
-=======
-FRONTEND_SERVICE = front
-BACKEND_SERVICE = back
-DATABASE_SERVICE = database
 
-# Define backup paths
-BACKUP_DIR = ./backups
-VOLUME_BACKUP_DIR = $(BACKUP_DIR)/volumes
->>>>>>> f3faa10b
-
-# Ensure that the .env file exists before running docker-compose
+# Ensure that the .env file exists
 check-env:
 	@if [ ! -f .env ]; then \
 		echo ".env file not found, copying from .env.example"; \
@@ -41,21 +39,21 @@
 		tar czf /backup/db_volume_$(shell date +%Y%m%d_%H%M%S).tar.gz /var/lib/postgresql/data
 	@echo "Volumes backed up to $(VOLUME_BACKUP_DIR)"
 
-# Build all Docker images
-build: check-env $(VOLUME_PATH) $(DATABASE_VOLUME_PATH) $(MEDIA_VOLUME_PATH) $(STATIC_VOLUME_PATH)
+# Build Docker images
+build: check-env
 	NODE_ENV=$(NODE_ENV) docker-compose -f $(DOCKER_COMPOSE) build
 
-# Start with backup option
+# Start containers with backup option
 up: check-env
 	NODE_ENV=$(NODE_ENV) docker-compose -f $(DOCKER_COMPOSE) up -d --build
 
-# Start containers in development mode with logs
+# Development mode
 dev: export NODE_ENV=development
 dev: check-env
 	$(MAKE) down
 	NODE_ENV=development docker-compose -f $(DOCKER_COMPOSE) up --build
 
-# Start containers in production mode
+# Production mode
 prod: export NODE_ENV=production
 prod: check-env
 	$(MAKE) down
@@ -65,10 +63,10 @@
 down: backup-volumes
 	docker-compose -f $(DOCKER_COMPOSE) down
 
-<<<<<<< HEAD
 # Restart containers
 restart: down up
 
+# Logs for each service
 logs:
 	@echo "Logs du conteneur $(FRONTEND_SERVICE):"
 	@docker logs $(FRONTEND_SERVICE)
@@ -79,16 +77,11 @@
 	@echo "Logs du conteneur $(DATABASE_SERVICE):"
 	@docker logs $(DATABASE_SERVICE)
 
-
-
-# Rebuild the containers (useful when dependencies or code change)
-=======
-# Rebuild the containers
->>>>>>> f3faa10b
+# Rebuild containers
 rebuild: check-env
 	docker-compose -f $(DOCKER_COMPOSE) up --build -d
 
-# Run migrations for the backend (Django)
+# Run Django migrations
 migrate:
 	docker-compose exec $(BACKEND_SERVICE) python manage.py migrate
 
@@ -100,7 +93,7 @@
 bash-frontend:
 	docker-compose exec -it $(FRONTEND_SERVICE) bash
 
-# Restore volumes from latest backup
+# Restore volumes from the latest backup
 restore-volumes:
 	@latest_backup=$$(ls -t $(VOLUME_BACKUP_DIR)/db_volume_*.tar.gz | head -n1); \
 	if [ -n "$$latest_backup" ]; then \
@@ -115,6 +108,7 @@
 		echo "No backup found in $(VOLUME_BACKUP_DIR)"; \
 	fi
 
+# Ensure necessary directories exist
 $(VOLUME_PATH):
 	mkdir -p $(VOLUME_PATH)
 
