--- conflicted
+++ resolved
@@ -23,27 +23,27 @@
 
         # En mode développement, tout redirige vers Vite
 
-        location / {
-            proxy_pass http://frontend:5173;
-            proxy_http_version 1.1;
-            proxy_set_header Upgrade $http_upgrade;
-            proxy_set_header Connection 'upgrade';
-            proxy_set_header Host $host;
-            proxy_cache_bypass $http_upgrade;
+        # location / {
+        #     proxy_pass http://frontend:5173;
+        #     proxy_http_version 1.1;
+        #     proxy_set_header Upgrade $http_upgrade;
+        #     proxy_set_header Connection 'upgrade';
+        #     proxy_set_header Host $host;
+        #     proxy_cache_bypass $http_upgrade;
             
-            # Nécessaire pour le WebSocket de Vite
-            proxy_set_header X-Real-IP $remote_addr;
-            proxy_set_header X-Forwarded-For $proxy_add_x_forwarded_for;
-        }
+        #     # Nécessaire pour le WebSocket de Vite
+        #     proxy_set_header X-Real-IP $remote_addr;
+        #     proxy_set_header X-Forwarded-For $proxy_add_x_forwarded_for;
+        # }
         
 
         # En mode production, on sert les fichiers statiques
-        
-        # location / {
-        #     root  /app/dist;
-        #     try_files $uri $uri/ /index.html;  # For SPA applications
-        #     add_header 'Access-Control-Allow-Origin' '*';
-        # }
+
+        location / {
+            root  /app/dist;
+            try_files $uri $uri/ /index.html;  # For SPA applications
+            add_header 'Access-Control-Allow-Origin' '*';
+        }
 
         location /api/ {
             proxy_pass http://back;
@@ -62,7 +62,6 @@
             proxy_set_header Connection "upgrade";
         }
 
-<<<<<<< HEAD
 # the alias directive is used to replace the path of the request
         location /static/front/ {
             alias /app/static/front/;
@@ -74,14 +73,6 @@
 
         location /media/ {
             alias /app/media/;
-=======
-        location /static/ {
-            alias /usr/share/nginx/html/static/;
-        }
-
-        location /media/ {
-            alias /usr/share/nginx/html/media/;
->>>>>>> f3faa10b
         }
 
         location /admin/ {
